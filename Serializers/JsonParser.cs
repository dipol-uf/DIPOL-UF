--- conflicted
+++ resolved
@@ -88,13 +88,11 @@
         internal static object Converter3(object inp, bool convertAll = false)
         {
             var result = inp;
-<<<<<<< HEAD
-            if (inp is { } &&
-                inp.GetType().IsValueType &&
-                inp.IsValueTuple() is {} vTuple)
-=======
+            // BUG : Check how it actually works
+            //if (inp is { } &&
+            //    inp.GetType().IsValueType &&
+            //    inp.IsValueTuple() is {} vTuple)
             if (inp is ITuple vTuple)
->>>>>>> 6b054e82
             {
                 if (convertAll)
                 {
