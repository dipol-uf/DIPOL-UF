﻿<?xml version="1.0" encoding="utf-8"?>
<Project ToolsVersion="15.0" xmlns="http://schemas.microsoft.com/developer/msbuild/2003">
  <Import Project="$(MSBuildExtensionsPath)\$(MSBuildToolsVersion)\Microsoft.Common.props" Condition="Exists('$(MSBuildExtensionsPath)\$(MSBuildToolsVersion)\Microsoft.Common.props')" />
  <PropertyGroup>
    <Configuration Condition=" '$(Configuration)' == '' ">Debug</Configuration>
    <Platform Condition=" '$(Platform)' == '' ">AnyCPU</Platform>
    <ProjectGuid>{89516F86-17D4-4ED3-89F2-D20DF612C7DE}</ProjectGuid>
    <OutputType>Library</OutputType>
    <AppDesignerFolder>Properties</AppDesignerFolder>
    <RootNamespace>FITS_CS</RootNamespace>
    <AssemblyName>FITS-CS</AssemblyName>
    <TargetFrameworkVersion>v4.7.2</TargetFrameworkVersion>
    <FileAlignment>512</FileAlignment>
    <TargetFrameworkProfile />
  </PropertyGroup>
  <PropertyGroup Condition=" '$(Configuration)|$(Platform)' == 'Debug|AnyCPU' ">
    <DebugSymbols>true</DebugSymbols>
    <DebugType>full</DebugType>
    <Optimize>false</Optimize>
    <OutputPath>bin\Debug\</OutputPath>
    <DefineConstants>DEBUG;TRACE</DefineConstants>
    <ErrorReport>prompt</ErrorReport>
    <WarningLevel>4</WarningLevel>
    <PlatformTarget>AnyCPU</PlatformTarget>
    <LangVersion>latest</LangVersion>
  </PropertyGroup>
  <PropertyGroup Condition=" '$(Configuration)|$(Platform)' == 'Release|AnyCPU' ">
    <DebugType>pdbonly</DebugType>
    <Optimize>true</Optimize>
    <OutputPath>bin\Release\</OutputPath>
    <DefineConstants>TRACE</DefineConstants>
    <ErrorReport>prompt</ErrorReport>
    <WarningLevel>4</WarningLevel>
    <LangVersion>latest</LangVersion>
  </PropertyGroup>
  <ItemGroup>
    <Reference Include="Microsoft.CSharp" />
    <Reference Include="System" />
    <Reference Include="System.Core" />
    <Reference Include="System.Numerics" />
    <Reference Include="System.Runtime.Serialization" />
    <Reference Include="System.Xml" />
    <Reference Include="WindowsBase" />
  </ItemGroup>
  <ItemGroup>
<<<<<<< HEAD
=======
    <Compile Include="ExtendedBitConverter.cs" />
>>>>>>> 798ef417
    <Compile Include="FitsImageTypeEnum.cs" />
    <Compile Include="FitsKey.cs" />
    <Compile Include="FitsKeywordTypeEnum.cs" />
    <Compile Include="FitsStream.cs" />
    <Compile Include="FitsUnit.cs" />
    <Compile Include="Properties\AssemblyInfo.cs" />
  </ItemGroup>
  <ItemGroup>
    <ProjectReference Include="..\DipolImage\DipolImage.csproj">
      <Project>{eb0aee44-586a-4d15-8d4a-b4f1db8502e6}</Project>
      <Name>DipolImage</Name>
    </ProjectReference>
  </ItemGroup>
  <Import Project="$(MSBuildToolsPath)\Microsoft.CSharp.targets" />
</Project><|MERGE_RESOLUTION|>--- conflicted
+++ resolved
@@ -43,10 +43,7 @@
     <Reference Include="WindowsBase" />
   </ItemGroup>
   <ItemGroup>
-<<<<<<< HEAD
-=======
     <Compile Include="ExtendedBitConverter.cs" />
->>>>>>> 798ef417
     <Compile Include="FitsImageTypeEnum.cs" />
     <Compile Include="FitsKey.cs" />
     <Compile Include="FitsKeywordTypeEnum.cs" />
