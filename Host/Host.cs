--- conflicted
+++ resolved
@@ -2,11 +2,7 @@
 
 //     MIT License
 //     
-<<<<<<< HEAD
-//     Copyright(c) 2018 Ilia Kosenkov
-=======
 //     Copyright(c) 2018-2019 Ilia Kosenkov
->>>>>>> 753dbd00
 //     
 //     Permission is hereby granted, free of charge, to any person obtaining a copy
 //     of this software and associated documentation files (the "Software"), to deal
@@ -27,17 +23,6 @@
 //     SOFTWARE.
 
 using System;
-<<<<<<< HEAD
-
-
-namespace Host
-{
-    internal class Host
-    {
-        private static readonly object Locker = new object();
-
-        private static void Main(string[] args)
-=======
 using System.Collections.Generic;
 using System.Diagnostics.CodeAnalysis;
 using System.Globalization;
@@ -90,16 +75,10 @@
         private static TextWriter Output { get; } = Console.Out;
 
         private static Options HandleArgs(IEnumerable<string> args)
->>>>>>> 753dbd00
         {
             if (args is null)
                 return Options.MakeDefault();
 
-<<<<<<< HEAD
-            //Debug();
-
-            using (var host = new DIPOL_Remote.Classes.DipolHost())
-=======
             using (var parser = new Parser(settings =>
             {
                 settings.AutoHelp = true;
@@ -108,7 +87,6 @@
                 settings.HelpWriter = Output;
                 settings.IgnoreUnknownArguments = true;
             }))
->>>>>>> 753dbd00
             {
                 var arguments = parser.ParseArguments<Options>(args);
 
@@ -142,31 +120,6 @@
 
                 if (options.Log)
                 {
-<<<<<<< HEAD
-                    if (!(sender is ANDOR_CS.Classes.DebugCamera))
-                    {
-                        string senderString;
-                        if (sender is ANDOR_CS.Classes.CameraBase cam)
-                            senderString = $"{cam.CameraModel}/{cam.SerialNumber}";
-                        else
-                            senderString = sender.ToString();
-
-                        lock (Locker)
-                        {
-                            Console.ForegroundColor = ConsoleColor.Yellow;
-                            Console.Write("[{0,23:yyyy/MM/dd HH-mm-ss.fff}] @", DateTime.Now);
-                            Console.ForegroundColor = ConsoleColor.Cyan;
-                            Console.Write(" {0, 16}", senderString);
-                            Console.ForegroundColor = ConsoleColor.White;
-                            Console.WriteLine($": { message}");
-                        }
-                    }
-
-                };
-
-
-                while (Console.ReadKey().Key != ConsoleKey.Escape)
-=======
                     host.Opening += (sender, e) => OnHostOpenFired("opening");
                     host.Opened += (sender, e) => OnHostOpenFired("opened");
 
@@ -190,7 +143,6 @@
                 while (Console.ReadKey().Key is var key 
                 && key != ConsoleKey.Escape
                 && key != ConsoleKey.Q)
->>>>>>> 753dbd00
                 { }
 //#endif
             }
@@ -237,16 +189,5 @@
             await Output.WriteLineAsync(str);
             await Output.FlushAsync();
         }
-
-        private static void Debug()
-        {
-            var t = System.Diagnostics.Stopwatch.StartNew();
-            using(var cam = new ANDOR_CS.Classes.Camera())
-            {
-                t.Stop();
-                Console.WriteLine(cam.CameraModel + $"\t{t.ElapsedMilliseconds / 1000.0}");
-                Console.ReadKey();
-            }
-        }
     }
 }