﻿<?xml version="1.0" encoding="utf-8"?>
<Project ToolsVersion="15.0" xmlns="http://schemas.microsoft.com/developer/msbuild/2003">
  <Import Project="$(MSBuildExtensionsPath)\$(MSBuildToolsVersion)\Microsoft.Common.props" Condition="Exists('$(MSBuildExtensionsPath)\$(MSBuildToolsVersion)\Microsoft.Common.props')" />
  <PropertyGroup>
    <Configuration Condition=" '$(Configuration)' == '' ">Debug</Configuration>
    <Platform Condition=" '$(Platform)' == '' ">AnyCPU</Platform>
    <ProjectGuid>{355D3461-6989-4022-9FDE-B2BEA3581590}</ProjectGuid>
    <OutputType>Library</OutputType>
    <AppDesignerFolder>Properties</AppDesignerFolder>
    <RootNamespace>DIPOL_Remote</RootNamespace>
    <AssemblyName>DIPOL-Remote</AssemblyName>
    <TargetFrameworkVersion>v4.7.2</TargetFrameworkVersion>
    <FileAlignment>512</FileAlignment>
    <TargetFrameworkProfile />
    <NuGetPackageImportStamp>
    </NuGetPackageImportStamp>
  </PropertyGroup>
  <PropertyGroup Condition="'$(Configuration)|$(Platform)' == 'Debug|x64'">
    <DebugSymbols>true</DebugSymbols>
    <OutputPath>bin\x64\Debug\</OutputPath>
    <DefineConstants>DEBUG;TRACE</DefineConstants>
    <DebugType>full</DebugType>
    <PlatformTarget>x64</PlatformTarget>
    <ErrorReport>prompt</ErrorReport>
    <CodeAnalysisRuleSet>MinimumRecommendedRules.ruleset</CodeAnalysisRuleSet>
    <LangVersion>7.2</LangVersion>
  </PropertyGroup>
  <PropertyGroup Condition="'$(Configuration)|$(Platform)' == 'Release|x64'">
    <OutputPath>bin\x64\Release\</OutputPath>
    <DefineConstants>TRACE</DefineConstants>
    <Optimize>true</Optimize>
    <DebugType>pdbonly</DebugType>
    <PlatformTarget>x64</PlatformTarget>
    <ErrorReport>prompt</ErrorReport>
    <CodeAnalysisRuleSet>MinimumRecommendedRules.ruleset</CodeAnalysisRuleSet>
    <LangVersion>latest</LangVersion>
  </PropertyGroup>
  <PropertyGroup Condition="'$(Configuration)|$(Platform)' == 'Debug|x86'">
    <DebugSymbols>true</DebugSymbols>
    <OutputPath>bin\x86\Debug\</OutputPath>
    <DefineConstants>DEBUG;TRACE</DefineConstants>
    <DebugType>full</DebugType>
    <PlatformTarget>x86</PlatformTarget>
<<<<<<< HEAD
    <LangVersion>7.3</LangVersion>
=======
    <LangVersion>latest</LangVersion>
>>>>>>> 753dbd00
    <ErrorReport>prompt</ErrorReport>
    <CodeAnalysisRuleSet>MinimumRecommendedRules.ruleset</CodeAnalysisRuleSet>
  </PropertyGroup>
  <PropertyGroup Condition="'$(Configuration)|$(Platform)' == 'Release|x86'">
    <OutputPath>bin\x86\Release\</OutputPath>
    <DefineConstants>TRACE</DefineConstants>
    <Optimize>true</Optimize>
    <DebugType>pdbonly</DebugType>
    <PlatformTarget>x86</PlatformTarget>
    <ErrorReport>prompt</ErrorReport>
    <CodeAnalysisRuleSet>MinimumRecommendedRules.ruleset</CodeAnalysisRuleSet>
    <LangVersion>latest</LangVersion>
  </PropertyGroup>
  <ItemGroup>
<<<<<<< HEAD
    <Reference Include="Newtonsoft.Json, Version=11.0.0.0, Culture=neutral, PublicKeyToken=30ad4fe6b2a6aeed, processorArchitecture=MSIL">
      <HintPath>..\packages\Newtonsoft.Json.11.0.2\lib\net45\Newtonsoft.Json.dll</HintPath>
    </Reference>
=======
>>>>>>> 753dbd00
    <Reference Include="System" />
    <Reference Include="System.Core" />
    <Reference Include="System.Runtime.Serialization" />
    <Reference Include="System.ServiceModel" />
    <Reference Include="System.Xml.Linq" />
    <Reference Include="System.Net.Http" />
    <Reference Include="System.Xml" />
  </ItemGroup>
  <ItemGroup>
    <Compile Include="Remote\AsyncResult.cs" />
    <Compile Include="DipolClient.cs" />
    <Compile Include="DipolHost.cs" />
    <Compile Include="RemoteCamera.cs" />
    <Compile Include="RemoteSettings.cs" />
    <Compile Include="Enums\AcquisitionEventTypeEnum.cs" />
    <Compile Include="Faults\AndorSdkFault.cs" />
    <Compile Include="Faults\ServiceFault.cs" />
    <Compile Include="Faults\TaskCancelledRemotelyFault.cs" />
    <Compile Include="Callback\IRemoteCallback.cs" />
    <Compile Include="Remote\IRemoteControl.cs" />
    <Compile Include="Callback\RemoteCallbackHandler.cs" />
    <Compile Include="Remote\RemoteCancellationToken.cs" />
    <Compile Include="Remote\RemoteControl.cs" />
    <Compile Include="Properties\AssemblyInfo.cs" />
  </ItemGroup>
  <ItemGroup>
    <None Include="app.config" />
  </ItemGroup>
  <ItemGroup>
    <ProjectReference Include="..\ANDOR-CS\ANDOR-CS.csproj">
      <Project>{d1e8b17d-4c59-42dd-87bd-f111df8e631d}</Project>
      <Name>ANDOR-CS</Name>
    </ProjectReference>
    <ProjectReference Include="..\DipolImage\DipolImage.csproj">
      <Project>{eb0aee44-586a-4d15-8d4a-b4f1db8502e6}</Project>
      <Name>DipolImage</Name>
    </ProjectReference>
<<<<<<< HEAD
=======
    <ProjectReference Include="..\FITS-CS\FITS-CS.csproj">
      <Project>{89516f86-17d4-4ed3-89f2-d20df612c7de}</Project>
      <Name>FITS-CS</Name>
    </ProjectReference>
>>>>>>> 753dbd00
    <ProjectReference Include="..\SettingsManager\SettingsManager.csproj">
      <Project>{f9a3b5ae-04c0-43cc-a0b7-7e03924b6698}</Project>
      <Name>SettingsManager</Name>
    </ProjectReference>
  </ItemGroup>
  <ItemGroup>
    <PackageReference Include="Newtonsoft.Json">
      <Version>12.0.1</Version>
    </PackageReference>
  </ItemGroup>
  <Import Project="$(MSBuildToolsPath)\Microsoft.CSharp.targets" />
</Project><|MERGE_RESOLUTION|>--- conflicted
+++ resolved
@@ -41,11 +41,7 @@
     <DefineConstants>DEBUG;TRACE</DefineConstants>
     <DebugType>full</DebugType>
     <PlatformTarget>x86</PlatformTarget>
-<<<<<<< HEAD
-    <LangVersion>7.3</LangVersion>
-=======
     <LangVersion>latest</LangVersion>
->>>>>>> 753dbd00
     <ErrorReport>prompt</ErrorReport>
     <CodeAnalysisRuleSet>MinimumRecommendedRules.ruleset</CodeAnalysisRuleSet>
   </PropertyGroup>
@@ -60,12 +56,9 @@
     <LangVersion>latest</LangVersion>
   </PropertyGroup>
   <ItemGroup>
-<<<<<<< HEAD
     <Reference Include="Newtonsoft.Json, Version=11.0.0.0, Culture=neutral, PublicKeyToken=30ad4fe6b2a6aeed, processorArchitecture=MSIL">
       <HintPath>..\packages\Newtonsoft.Json.11.0.2\lib\net45\Newtonsoft.Json.dll</HintPath>
     </Reference>
-=======
->>>>>>> 753dbd00
     <Reference Include="System" />
     <Reference Include="System.Core" />
     <Reference Include="System.Runtime.Serialization" />
@@ -103,13 +96,10 @@
       <Project>{eb0aee44-586a-4d15-8d4a-b4f1db8502e6}</Project>
       <Name>DipolImage</Name>
     </ProjectReference>
-<<<<<<< HEAD
-=======
     <ProjectReference Include="..\FITS-CS\FITS-CS.csproj">
       <Project>{89516f86-17d4-4ed3-89f2-d20df612c7de}</Project>
       <Name>FITS-CS</Name>
     </ProjectReference>
->>>>>>> 753dbd00
     <ProjectReference Include="..\SettingsManager\SettingsManager.csproj">
       <Project>{f9a3b5ae-04c0-43cc-a0b7-7e03924b6698}</Project>
       <Name>SettingsManager</Name>
