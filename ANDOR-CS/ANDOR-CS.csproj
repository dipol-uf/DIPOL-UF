--- conflicted
+++ resolved
@@ -38,11 +38,7 @@
     <ErrorReport>prompt</ErrorReport>
     <CodeAnalysisRuleSet>MinimumRecommendedRules.ruleset</CodeAnalysisRuleSet>
     <DocumentationFile>bin\x64\Debug\ANDOR_CS.xml</DocumentationFile>
-<<<<<<< HEAD
-    <LangVersion>latest</LangVersion>
-=======
-    <LangVersion>8</LangVersion>
->>>>>>> 6b054e82
+    <LangVersion>8</LangVersion>
     <CheckForOverflowUnderflow>true</CheckForOverflowUnderflow>
   </PropertyGroup>
   <PropertyGroup Condition="'$(Configuration)|$(Platform)' == 'Release|x64'">
@@ -63,14 +59,8 @@
     <PlatformTarget>x86</PlatformTarget>
     <ErrorReport>prompt</ErrorReport>
     <CodeAnalysisRuleSet>MinimumRecommendedRules.ruleset</CodeAnalysisRuleSet>
-<<<<<<< HEAD
-    <LangVersion>latest</LangVersion>
-    <DocumentationFile>
-    </DocumentationFile>
-=======
     <LangVersion>8</LangVersion>
     <DocumentationFile>bin\x86\Debug\ANDOR_CS.xml</DocumentationFile>
->>>>>>> 6b054e82
   </PropertyGroup>
   <PropertyGroup Condition="'$(Configuration)|$(Platform)' == 'Release|x86'">
     <OutputPath>bin\x86\Release\</OutputPath>
