﻿<?xml version="1.0" encoding="utf-8"?>
<Project ToolsVersion="15.0" xmlns="http://schemas.microsoft.com/developer/msbuild/2003">
<<<<<<< HEAD
  <Import Project="..\packages\MSTest.TestAdapter.1.3.2\build\net45\MSTest.TestAdapter.props" Condition="Exists('..\packages\MSTest.TestAdapter.1.3.2\build\net45\MSTest.TestAdapter.props')" />
  <Import Project="$(MSBuildExtensionsPath)\$(MSBuildToolsVersion)\Microsoft.Common.props" Condition="Exists('$(MSBuildExtensionsPath)\$(MSBuildToolsVersion)\Microsoft.Common.props')" />
=======
>>>>>>> 753dbd00
  <PropertyGroup>
    <Configuration Condition=" '$(Configuration)' == '' ">Debug</Configuration>
    <Platform Condition=" '$(Platform)' == '' ">AnyCPU</Platform>
    <ProjectGuid>{D1E8B17D-4C59-42DD-87BD-F111DF8E631D}</ProjectGuid>
    <OutputType>Library</OutputType>
    <RootNamespace>ANDOR_CS</RootNamespace>
    <AssemblyName>ANDOR_CS</AssemblyName>
    <TargetFrameworkVersion>v4.7.2</TargetFrameworkVersion>
    <FileAlignment>512</FileAlignment>
    <AutoGenerateBindingRedirects>true</AutoGenerateBindingRedirects>
    <TargetFrameworkProfile />
    <IsWebBootstrapper>false</IsWebBootstrapper>
    <NuGetPackageImportStamp>
    </NuGetPackageImportStamp>
    <PublishUrl>publish\</PublishUrl>
    <Install>true</Install>
    <InstallFrom>Disk</InstallFrom>
    <UpdateEnabled>false</UpdateEnabled>
    <UpdateMode>Foreground</UpdateMode>
    <UpdateInterval>7</UpdateInterval>
    <UpdateIntervalUnits>Days</UpdateIntervalUnits>
    <UpdatePeriodically>false</UpdatePeriodically>
    <UpdateRequired>false</UpdateRequired>
    <MapFileExtensions>true</MapFileExtensions>
    <ApplicationRevision>0</ApplicationRevision>
    <ApplicationVersion>1.0.0.%2a</ApplicationVersion>
    <UseApplicationTrust>false</UseApplicationTrust>
    <BootstrapperEnabled>true</BootstrapperEnabled>
  </PropertyGroup>
  <PropertyGroup Condition="'$(Configuration)|$(Platform)' == 'Debug|x64'">
    <DebugSymbols>true</DebugSymbols>
    <OutputPath>bin\x64\Debug\</OutputPath>
    <DefineConstants>TRACE;DEBUG;X64</DefineConstants>
    <DebugType>full</DebugType>
    <PlatformTarget>x64</PlatformTarget>
    <ErrorReport>prompt</ErrorReport>
    <CodeAnalysisRuleSet>MinimumRecommendedRules.ruleset</CodeAnalysisRuleSet>
    <DocumentationFile>bin\x64\Debug\ANDOR_CS.xml</DocumentationFile>
    <LangVersion>7.2</LangVersion>
    <CheckForOverflowUnderflow>true</CheckForOverflowUnderflow>
  </PropertyGroup>
  <PropertyGroup Condition="'$(Configuration)|$(Platform)' == 'Release|x64'">
    <OutputPath>bin\x64\Release\</OutputPath>
    <DefineConstants>TRACE;X64</DefineConstants>
    <Optimize>true</Optimize>
    <DebugType>pdbonly</DebugType>
    <PlatformTarget>x64</PlatformTarget>
    <ErrorReport>prompt</ErrorReport>
    <CodeAnalysisRuleSet>MinimumRecommendedRules.ruleset</CodeAnalysisRuleSet>
    <LangVersion>7.2</LangVersion>
  </PropertyGroup>
  <PropertyGroup Condition="'$(Configuration)|$(Platform)' == 'Debug|x86'">
    <DebugSymbols>true</DebugSymbols>
    <OutputPath>bin\x86\Debug\</OutputPath>
    <DefineConstants>TRACE;DEBUG;X86</DefineConstants>
    <DebugType>full</DebugType>
    <PlatformTarget>x86</PlatformTarget>
    <ErrorReport>prompt</ErrorReport>
    <CodeAnalysisRuleSet>MinimumRecommendedRules.ruleset</CodeAnalysisRuleSet>
<<<<<<< HEAD
    <LangVersion>7.2</LangVersion>
=======
    <LangVersion>latest</LangVersion>
>>>>>>> 753dbd00
    <DocumentationFile>bin\x86\Debug\ANDOR_CS.xml</DocumentationFile>
  </PropertyGroup>
  <PropertyGroup Condition="'$(Configuration)|$(Platform)' == 'Release|x86'">
    <OutputPath>bin\x86\Release\</OutputPath>
    <DefineConstants>TRACE;X86</DefineConstants>
    <Optimize>true</Optimize>
    <DebugType>pdbonly</DebugType>
    <PlatformTarget>x86</PlatformTarget>
    <ErrorReport>prompt</ErrorReport>
    <CodeAnalysisRuleSet>MinimumRecommendedRules.ruleset</CodeAnalysisRuleSet>
    <Prefer32Bit>true</Prefer32Bit>
<<<<<<< HEAD
    <LangVersion>7.2</LangVersion>
=======
    <LangVersion>latest</LangVersion>
>>>>>>> 753dbd00
  </PropertyGroup>
  <PropertyGroup>
    <StartupObject>
    </StartupObject>
  </PropertyGroup>
  <PropertyGroup>
    <TargetZone>LocalIntranet</TargetZone>
  </PropertyGroup>
  <PropertyGroup>
    <GenerateManifests>false</GenerateManifests>
  </PropertyGroup>
  <PropertyGroup />
  <ItemGroup Condition="'$(Platform)' == 'x64'">
    <Reference Include="AndorSDK">
      <HintPath>..\ATMCD64CS.dll</HintPath>
    </Reference>
  </ItemGroup>
  <ItemGroup Condition="'$(Platform)' == 'x86'">
    <Reference Include="AndorSDK">
      <HintPath>..\ATMCD32CS.dll</HintPath>
<<<<<<< HEAD
    </Reference>
  </ItemGroup>
  <ItemGroup>
    <Reference Include="Newtonsoft.Json, Version=11.0.0.0, Culture=neutral, PublicKeyToken=30ad4fe6b2a6aeed, processorArchitecture=MSIL">
      <HintPath>..\packages\Newtonsoft.Json.11.0.2\lib\net45\Newtonsoft.Json.dll</HintPath>
=======
>>>>>>> 753dbd00
    </Reference>
  </ItemGroup>
  <ItemGroup>
    <Reference Include="System" />
    <Reference Include="System.Core" />
    <Reference Include="System.Runtime.Serialization" />
    <Reference Include="System.Web.Extensions" />
<<<<<<< HEAD
    <Reference Include="System.Xml.Linq" />
    <Reference Include="System.Data.DataSetExtensions" />
    <Reference Include="Microsoft.CSharp" />
    <Reference Include="System.Data" />
    <Reference Include="System.Net.Http" />
=======
>>>>>>> 753dbd00
    <Reference Include="System.Xml" />
  </ItemGroup>
  <ItemGroup>
    <Compile Include="AcquisitionMetadata\Request.cs" />
    <Compile Include="Attributes\FitsKeyAttribute.cs" />
    <Compile Include="Attributes\IgnoreDefaultAttribute.cs" />
    <Compile Include="Classes\AcquisitionSettings.cs" />
    <Compile Include="Classes\CameraBase.cs" />
    <Compile Include="Classes\DebugCamera.cs" />
    <Compile Include="Classes\DebugSettings.cs" />
    <Compile Include="Classes\EnumConverter.cs" />
    <Compile Include="Classes\JsonParser.cs" />
    <Compile Include="Classes\SafeSDKCameraHandle.cs" />
    <Compile Include="Classes\SettingsBase.cs" />
<<<<<<< HEAD
    <Compile Include="Classes\XmlParser.cs" />
=======
    <Compile Include="Classes\SettingsProvider.cs" />
>>>>>>> 753dbd00
    <Compile Include="DataStructures\CameraProperties.cs" />
    <Compile Include="Classes\Extensions.cs" />
    <Compile Include="DataStructures\Size.cs" />
    <Compile Include="DataStructures\DeviceCapabilities.cs" />
    <Compile Include="DataStructures\Point2D.cs" />
    <Compile Include="DataStructures\Rectangle.cs" />
    <Compile Include="Enums\ImageFormatEnum.cs" />
    <Compile Include="Enums\AcquisitionModeEnum.cs" />
    <Compile Include="Enums\CameraStatusEnum.cs" />
    <Compile Include="Enums\ShutterModeEnum.cs" />
    <Compile Include="Enums\TTLShutterSignalEnum.cs" />
    <Compile Include="Events\Delegates.cs" />
    <Compile Include="Events\ImageSavedEventArgs.cs" />
    <Compile Include="Events\NewImageReceivedEventArgs.cs" />
    <Compile Include="Events\TemperatureStatusEventArgs.cs" />
    <Compile Include="Exceptions\AcquisitionInProgressException.cs" />
    <Compile Include="Exceptions\AndorSDKException.cs" />
    <Compile Include="Classes\AndorSDKInitialization.cs" />
    <Compile Include="Classes\Camera.cs" />
    <Compile Include="Enums\CameraTypeEnum.cs" />
    <Compile Include="Enums\SwitchEnum.cs" />
    <Compile Include="Enums\FanModeEnum.cs" />
    <Compile Include="Enums\EMGainEnum.cs" />
    <Compile Include="Enums\GetFunctionEnum.cs" />
    <Compile Include="Enums\OutputAmplificationEnum.cs" />
    <Compile Include="Enums\PixelModeEnum.cs" />
    <Compile Include="Enums\ReadModeEnum.cs" />
    <Compile Include="Enums\SDKFeaturesEnum.cs" />
    <Compile Include="Enums\SetFunctionEnum.cs" />
    <Compile Include="Enums\TriggerModeEnum.cs" />
    <Compile Include="Enums\VSAmplitudeEnum.cs" />
    <Compile Include="Events\AcquisitionStatusEventArgs.cs" />
    <Compile Include="Properties\AssemblyInfo.cs" />
    <Compile Include="Enums\TemperatureStatusEnum.cs" />
  </ItemGroup>
  <ItemGroup>
    <None Include="App.config" />
    <None Include="packages.config" />
    <None Include="Properties\app.manifest" />
  </ItemGroup>
  <ItemGroup>
    <BootstrapperPackage Include=".NETFramework,Version=v4.6.1">
      <Visible>False</Visible>
      <ProductName>Microsoft .NET Framework 4.6.1 %28x86 and x64%29</ProductName>
      <Install>true</Install>
    </BootstrapperPackage>
    <BootstrapperPackage Include="Microsoft.Net.Framework.3.5.SP1">
      <Visible>False</Visible>
      <ProductName>.NET Framework 3.5 SP1</ProductName>
      <Install>false</Install>
    </BootstrapperPackage>
  </ItemGroup>
  <ItemGroup>
    <ProjectReference Include="..\DipolImage\DipolImage.csproj">
      <Project>{eb0aee44-586a-4d15-8d4a-b4f1db8502e6}</Project>
      <Name>DipolImage</Name>
    </ProjectReference>
    <ProjectReference Include="..\FITS-CS\FITS-CS.csproj">
      <Project>{89516f86-17d4-4ed3-89f2-d20df612c7de}</Project>
      <Name>FITS-CS</Name>
    </ProjectReference>
    <ProjectReference Include="..\Serializers\Serializers.csproj">
      <Project>{0ffbf38f-e75e-46c9-ad9c-78926e7dac89}</Project>
      <Name>Serializers</Name>
    </ProjectReference>
    <ProjectReference Include="..\SettingsManager\SettingsManager.csproj">
      <Project>{f9a3b5ae-04c0-43cc-a0b7-7e03924b6698}</Project>
      <Name>SettingsManager</Name>
    </ProjectReference>
  </ItemGroup>
  <ItemGroup>
    <PackageReference Include="Newtonsoft.Json">
      <Version>12.0.1</Version>
    </PackageReference>
    <PackageReference Include="System.Reactive">
      <Version>4.2.0-preview.102</Version>
    </PackageReference>
  </ItemGroup>
  <Import Project="$(MSBuildToolsPath)\Microsoft.CSharp.targets" />
  <Target Name="AfterBuild">
    <Copy Condition="'$(Platform)' == 'x86'" SourceFiles="..\atmcd32d.dll" DestinationFolder="$(OutputPath)" />
    <Copy Condition="'$(Platform)' == 'x64'" SourceFiles="..\atmcd64d.dll" DestinationFolder="$(OutputPath)" />
  </Target>
<<<<<<< HEAD
  <Import Project="..\packages\MSTest.TestAdapter.1.3.2\build\net45\MSTest.TestAdapter.targets" Condition="Exists('..\packages\MSTest.TestAdapter.1.3.2\build\net45\MSTest.TestAdapter.targets')" />
=======
>>>>>>> 753dbd00
</Project><|MERGE_RESOLUTION|>--- conflicted
+++ resolved
@@ -1,10 +1,5 @@
 ﻿<?xml version="1.0" encoding="utf-8"?>
 <Project ToolsVersion="15.0" xmlns="http://schemas.microsoft.com/developer/msbuild/2003">
-<<<<<<< HEAD
-  <Import Project="..\packages\MSTest.TestAdapter.1.3.2\build\net45\MSTest.TestAdapter.props" Condition="Exists('..\packages\MSTest.TestAdapter.1.3.2\build\net45\MSTest.TestAdapter.props')" />
-  <Import Project="$(MSBuildExtensionsPath)\$(MSBuildToolsVersion)\Microsoft.Common.props" Condition="Exists('$(MSBuildExtensionsPath)\$(MSBuildToolsVersion)\Microsoft.Common.props')" />
-=======
->>>>>>> 753dbd00
   <PropertyGroup>
     <Configuration Condition=" '$(Configuration)' == '' ">Debug</Configuration>
     <Platform Condition=" '$(Platform)' == '' ">AnyCPU</Platform>
@@ -64,11 +59,7 @@
     <PlatformTarget>x86</PlatformTarget>
     <ErrorReport>prompt</ErrorReport>
     <CodeAnalysisRuleSet>MinimumRecommendedRules.ruleset</CodeAnalysisRuleSet>
-<<<<<<< HEAD
-    <LangVersion>7.2</LangVersion>
-=======
     <LangVersion>latest</LangVersion>
->>>>>>> 753dbd00
     <DocumentationFile>bin\x86\Debug\ANDOR_CS.xml</DocumentationFile>
   </PropertyGroup>
   <PropertyGroup Condition="'$(Configuration)|$(Platform)' == 'Release|x86'">
@@ -80,11 +71,7 @@
     <ErrorReport>prompt</ErrorReport>
     <CodeAnalysisRuleSet>MinimumRecommendedRules.ruleset</CodeAnalysisRuleSet>
     <Prefer32Bit>true</Prefer32Bit>
-<<<<<<< HEAD
-    <LangVersion>7.2</LangVersion>
-=======
     <LangVersion>latest</LangVersion>
->>>>>>> 753dbd00
   </PropertyGroup>
   <PropertyGroup>
     <StartupObject>
@@ -105,29 +92,16 @@
   <ItemGroup Condition="'$(Platform)' == 'x86'">
     <Reference Include="AndorSDK">
       <HintPath>..\ATMCD32CS.dll</HintPath>
-<<<<<<< HEAD
     </Reference>
   </ItemGroup>
   <ItemGroup>
     <Reference Include="Newtonsoft.Json, Version=11.0.0.0, Culture=neutral, PublicKeyToken=30ad4fe6b2a6aeed, processorArchitecture=MSIL">
       <HintPath>..\packages\Newtonsoft.Json.11.0.2\lib\net45\Newtonsoft.Json.dll</HintPath>
-=======
->>>>>>> 753dbd00
     </Reference>
-  </ItemGroup>
-  <ItemGroup>
     <Reference Include="System" />
     <Reference Include="System.Core" />
     <Reference Include="System.Runtime.Serialization" />
     <Reference Include="System.Web.Extensions" />
-<<<<<<< HEAD
-    <Reference Include="System.Xml.Linq" />
-    <Reference Include="System.Data.DataSetExtensions" />
-    <Reference Include="Microsoft.CSharp" />
-    <Reference Include="System.Data" />
-    <Reference Include="System.Net.Http" />
-=======
->>>>>>> 753dbd00
     <Reference Include="System.Xml" />
   </ItemGroup>
   <ItemGroup>
@@ -139,14 +113,9 @@
     <Compile Include="Classes\DebugCamera.cs" />
     <Compile Include="Classes\DebugSettings.cs" />
     <Compile Include="Classes\EnumConverter.cs" />
-    <Compile Include="Classes\JsonParser.cs" />
     <Compile Include="Classes\SafeSDKCameraHandle.cs" />
     <Compile Include="Classes\SettingsBase.cs" />
-<<<<<<< HEAD
-    <Compile Include="Classes\XmlParser.cs" />
-=======
     <Compile Include="Classes\SettingsProvider.cs" />
->>>>>>> 753dbd00
     <Compile Include="DataStructures\CameraProperties.cs" />
     <Compile Include="Classes\Extensions.cs" />
     <Compile Include="DataStructures\Size.cs" />
@@ -230,8 +199,4 @@
     <Copy Condition="'$(Platform)' == 'x86'" SourceFiles="..\atmcd32d.dll" DestinationFolder="$(OutputPath)" />
     <Copy Condition="'$(Platform)' == 'x64'" SourceFiles="..\atmcd64d.dll" DestinationFolder="$(OutputPath)" />
   </Target>
-<<<<<<< HEAD
-  <Import Project="..\packages\MSTest.TestAdapter.1.3.2\build\net45\MSTest.TestAdapter.targets" Condition="Exists('..\packages\MSTest.TestAdapter.1.3.2\build\net45\MSTest.TestAdapter.targets')" />
-=======
->>>>>>> 753dbd00
 </Project>