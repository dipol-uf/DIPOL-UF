--- conflicted
+++ resolved
@@ -26,18 +26,13 @@
 using System.Linq;
 using System.Runtime.Serialization;
 using System.Web.Script.Serialization;
-<<<<<<< HEAD
-=======
 #pragma warning disable 1591
->>>>>>> 798ef417
 
 namespace ANDOR_CS.DataStructures
 {
     [DataContract]
     public struct Rectangle
     {
-<<<<<<< HEAD
-=======
         public class RectangleUpdater
         {
             public int X1 { get; set; }
@@ -46,7 +41,6 @@
             public int Y2 { get; set; }
         }
 
->>>>>>> 798ef417
         [ScriptIgnore]
         public int X1 => Start.X;
         [ScriptIgnore]
