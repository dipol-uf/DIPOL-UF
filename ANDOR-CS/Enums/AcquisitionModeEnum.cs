--- conflicted
+++ resolved
@@ -2,11 +2,7 @@
 
 //     MIT License
 //     
-<<<<<<< HEAD
-//     Copyright(c) 2018 Ilia Kosenkov
-=======
 //     Copyright(c) 2018-2019 Ilia Kosenkov
->>>>>>> 798ef417
 //     
 //     Permission is hereby granted, free of charge, to any person obtaining a copy
 //     of this software and associated documentation files (the "Software"), to deal
@@ -29,11 +25,7 @@
 using System;
 using System.ComponentModel;
 using System.Runtime.Serialization;
-<<<<<<< HEAD
-
-=======
 using ANDOR_CS.Attributes;
->>>>>>> 798ef417
 #if X86
 using SDK = ATMCD32CS.AndorSDK;
 #endif
