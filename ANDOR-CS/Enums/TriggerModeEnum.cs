--- conflicted
+++ resolved
@@ -25,11 +25,7 @@
 using System;
 using System.ComponentModel;
 using System.Runtime.Serialization;
-<<<<<<< HEAD
-
-=======
 using ANDOR_CS.Attributes;
->>>>>>> 798ef417
 #if X86
 using SDK = ATMCD32CS.AndorSDK;
 #endif
