﻿//    This file is part of Dipol-3 Camera Manager.

//     MIT License
//     
//     Copyright(c) 2018 Ilia Kosenkov
//     
//     Permission is hereby granted, free of charge, to any person obtaining a copy
//     of this software and associated documentation files (the "Software"), to deal
//     in the Software without restriction, including without limitation the rights
//     to use, copy, modify, merge, publish, distribute, sublicense, and/or sell
//     copies of the Software, and to permit persons to whom the Software is
//     furnished to do so, subject to the following conditions:
//     
//     The above copyright notice and this permission notice shall be included in all
//     copies or substantial portions of the Software.
//     
//     THE SOFTWARE IS PROVIDED "AS IS", WITHOUT WARRANTY OF ANY KIND, EXPRESS OR
//     IMPLIED, INCLUDING BUT NOT LIMITED TO THE WARRANTIES OF MERCHANTABILITY,
//     FITNESS FOR A PARTICULAR PURPOSE AND NONINFINGEMENT. IN NO EVENT SHALL THE
//     AUTHORS OR COPYRIGHT HOLDERS BE LIABLE FOR ANY CLAIM, DAMAGES OR OTHER
//     LIABILITY, WHETHER IN AN ACTION OF CONTRACT, TORT OR OTHERWISE, ARISING FROM,
//     OUT OF OR IN CONNECTION WITH THE SOFTWARE OR THE USE OR OTHER DEALINGS IN THE
//     SOFTWARE.

using System;
using System.Collections.Concurrent;
using System.Collections.Generic;
using System.IO;
using System.Linq;
using System.Reactive.Linq;
using System.Reactive.Subjects;
using System.Runtime.InteropServices;
using System.Text.RegularExpressions;
using System.Threading;
using System.Threading.Tasks;
using ANDOR_CS.AcquisitionMetadata;
using ANDOR_CS.DataStructures;
using ANDOR_CS.Enums;
using ANDOR_CS.Events;
using ANDOR_CS.Exceptions;
<<<<<<< HEAD
=======
using DipolImage;
using FITS_CS;
>>>>>>> 753dbd00
#if X86
using SDK = ATMCD32CS.AndorSDK;
#endif
#if X64
using SDK = ATMCD64CS.AndorSDK;
#endif

using static ANDOR_CS.Exceptions.AndorSdkException;
using static ANDOR_CS.Exceptions.AcquisitionInProgressException;

using static ANDOR_CS.Classes.AndorSdkInitialization;
#pragma warning disable 1591

namespace ANDOR_CS.Classes
{
    /// <inheritdoc />
    /// <summary>
    /// Represents an instance of a Camera device
    /// </summary>
    public sealed class Camera : CameraBase
    {
<<<<<<< HEAD

        private Timer _temperatureMonitorTimer;
        //private Task TemperatureMonitorWorker = null;
        //private CancellationTokenSource TemperatureMonitorCancellationSource
        //    = new CancellationTokenSource();

=======
        private static readonly Regex PathPatternChecker =
            new Regex(@":|;|//|[/\\]?\.\.[/\\]", RegexOptions.Compiled | RegexOptions.IgnoreCase);
        
>>>>>>> 753dbd00
        private static readonly ConcurrentDictionary<int, CameraBase> CreatedCameras
            = new ConcurrentDictionary<int, CameraBase>();
        
        private readonly EventWaitHandle _eventHandle = new EventWaitHandle(false, EventResetMode.AutoReset);
        private readonly bool _isMetadataAvailable;
        private readonly bool _useSdkEvents;
        private readonly CancellationTokenSource _sdkEventCancellation;

        private DateTimeOffset _acquisitionStart;
        private float _exposureTime;
        private string _autosavePath;

        private event EventHandler SdkEventFired;

        // WATCH : this is the image 
        private int _startImageIndex;
        private bool _sessionImageFlag;
        private Task _sessionSubscription;
        private Subject<(Image Image, DateTimeOffset Time, Request Metadata)> _sessionImageSource;
        private CancellationTokenSource _sessionImageCancellation;

        /// <summary>
        /// Indicates if this camera is currently active
        /// </summary>
        public override bool IsActive
        {
            get
            {
                if (Call(CameraHandle, SdkInstance.GetCurrentCamera, out int cam) == SDK.DRV_SUCCESS)
                    return cam == CameraHandle.SdkPtr;
                throw new Exception();

            }
        }
        /// <summary>
        /// A safe handle that stores native SDK pointer to the current <see cref="Camera"/> resource.
        /// </summary>
        public SafeSdkCameraHandle CameraHandle
        {
            get;
        }


        /// <summary>
        /// Creates a new instance of Camera class to represent a connected Andor device.
        /// Maximum 8 cameras can be controlled at the same time
        /// </summary>
<<<<<<< HEAD
        public static IReadOnlyDictionary<int, CameraBase> CamerasInUse
            => CreatedCameras;
=======
        /// <exception cref="AndorSdkException"/>
        /// <exception cref="ArgumentException"/>
        /// <exception cref="InvalidOperationException"/>
        /// <param name="camIndex">The index of a camera (cannot exceed [0, 7] range). Usually limited by <see cref="Camera.GetNumberOfCameras()"/></param>
        public Camera(int camIndex = 0)
        {
            // Stores return codes from SDK functions
            var n = GetNumberOfCameras();
            if (n == 0)
                throw new AndorSdkException("No ANDOR-compatible cameras found.", null);

            // If cameraIndex is less than 0, it is out of range
            if (camIndex < 0)
                throw new ArgumentException(
                    $"Camera index is out of range; Cannot be less than 0 (provided {camIndex}).");
            // If cameraIndex equals to or exceeds the number of available cameras, it is also out of range
            if (camIndex > n)
                throw new ArgumentException(
                    $"Camera index is out of range; Cannot be greater than {GetNumberOfCameras() - 1} (provided {camIndex}).");
            // If camera with such index is already in use, throws exception
            if (CreatedCameras.Count(cam => cam.Value.CameraIndex == camIndex) != 0)
                throw new ArgumentException($"Camera with index {camIndex} is already created.");

            // Stores the handle (SDK private pointer) to the camera. A unique identifier
            var result = CallWithoutHandle(SdkInstance.GetCameraHandle, camIndex, out int handle);
            if (FailIfError(result, nameof(SdkInstance.GetCameraHandle), out var except))
                throw except;

            // If succeed, assigns handle to Camera property
            CameraHandle = new SafeSdkCameraHandle(handle);


            // Initializes current camera
            result = Call(CameraHandle, SdkInstance.Initialize, ".\\");
            if (FailIfError(result, nameof(SdkInstance.Initialize), out except))
                throw except;

            // If succeeded, sets IsInitialized flag to true and adds current camera to the list of initialized cameras
            IsInitialized = true;
            if (!CreatedCameras.TryAdd(CameraHandle.SdkPtr, this))
                throw new InvalidOperationException("Failed to add camera to the concurrent dictionary");

            CameraIndex = camIndex;

            CreatedCameras.TryAdd(CameraHandle.SdkPtr, this);
            // Gets information about software and hardware used in this system
            GetSoftwareHardwareVersion();

            // Queries capabilities of created camera. Result of this method is used later on to control 
            // available camera settings and regimes
            GetCapabilities();

            // Queries camera properties that contain information about physical regimes of camera
            GetCameraProperties();

            // Gets camera serial number
            GetCameraSerialNumber();

            // And model type
            GetHeadModel();

            if (!Capabilities.Features.HasFlag(SdkFeatures.Polling) &&
                !Capabilities.Features.HasFlag(SdkFeatures.Events))
            {
                Dispose();
                throw new NotSupportedException(
                    "Connected camera is incompatible with the software. Status polling or events are required.");
            }

            // Default state of fan - FullSpeed
            if (Capabilities.Features.HasFlag(SdkFeatures.FanControl))
                FanControl(FanMode.FullSpeed);

            // Default state of cooler - Off
            if (Capabilities.SetFunctions.HasFlag(SetFunction.Temperature))
                CoolerControl(Switch.Disabled);

            // Default state of shutter(s) - Closed
            if (Capabilities.Features.HasFlag(SdkFeatures.Shutter))
                ShutterControl(ShutterMode.PermanentlyClosed, ShutterMode.PermanentlyClosed);

            // If available, enables metadata for precise image timing
            if (Capabilities.Features.HasFlag(SdkFeatures.MetaData))
                _isMetadataAvailable = Call(CameraHandle, SdkInstance.SetMetaData, 1) == SDK.DRV_SUCCESS;

            // If available, temporary saves all acquired over one acquisition session images to the folder
            // Really useful when using cycles/series and producing more than 1 image per run.
            if (Capabilities.Features.HasFlag(SdkFeatures.Spooling)
                && SettingsProvider.Settings.TryGet("RootDirectory", out string rootPath))
            {
                var spoolPath = Path.GetFullPath(Path.Combine(rootPath, "Temp"));

                if (SettingsProvider.Settings.Get("CleanTempOnStartup", true)
                    && Directory.Exists(spoolPath))
                    Directory.Delete(spoolPath, true);
                Directory.CreateDirectory(spoolPath);
                Call(CameraHandle, () => SdkInstance.SetSpool(1, 0, spoolPath + "\\", 128));
            }

            // If events are supported, use events to control acquisition
            if (Capabilities.Features.HasFlag(SdkFeatures.Events))
            {
                if (Call(CameraHandle, SdkInstance.SetDriverEvent, _eventHandle.SafeWaitHandle.DangerousGetHandle()) ==
                    SDK.DRV_SUCCESS)
                {
                    _sdkEventCancellation = new CancellationTokenSource();
                    var timeoutMs = SettingsProvider.Settings.Get("PollingIntervalMS", 100);
                    timeoutMs = timeoutMs > 1000 || timeoutMs < 10 ? 100 : timeoutMs;
                    var interval = TimeSpan.FromMilliseconds(timeoutMs);

                    Task.Run(() =>
                    {
                        while (!_sdkEventCancellation.IsCancellationRequested)
                        {
                            if (_eventHandle.WaitOne(interval))
                                SdkEventFired?.Invoke(this, EventArgs.Empty);
                        }
                    }, _sdkEventCancellation.Token).ConfigureAwait(false);

                    _useSdkEvents = true;
                }
            }

            // TODO : Remove logger

            NewImageReceived += (sender, args) => Console.WriteLine($"\tIMAGE RECEIVED {args.Index}\t{args.EventTime}");

        }
>>>>>>> 753dbd00


        /// <summary>
        /// Retrieves camera's capabilities
        /// </summary>
        private void GetCapabilities()
        {
            CheckIsDisposed();
            // Throws if camera is acquiring
            //ThrowIfAcquiring(this);
            if (FailIfAcquiring(this, out var except)) throw except;

            // Holds information about camera's capabilities
            var caps = default(SDK.AndorCapabilities);

            // Unmanaged structure size
            caps.ulSize = (uint)Marshal.SizeOf(caps);

            // Using manual locker controls to call SDk function task-safely

            //var result = Call(CameraHandle, () => SdkInstance.GetCapabilities(ref caps));
            if (FailIfError(
                Call(CameraHandle, () => SdkInstance.GetCapabilities(ref caps)),
                nameof(SdkInstance.GetCapabilities), 
                out except)) throw except;

<<<<<<< HEAD
            //var result = Call(CameraHandle, () => SdkInstance.GetCapabilities(ref caps));
            if (FailIfError(
                Call(CameraHandle, () => SdkInstance.GetCapabilities(ref caps)),
                nameof(SdkInstance.GetCapabilities), 
                out except)) throw except;

=======
>>>>>>> 753dbd00
            //ThrowIfError(result, nameof(SdkInstance.GetCapabilities));

            // Assigns current camera's property
            Capabilities = new DeviceCapabilities(caps);

        }
        /// <summary>
        /// Retrieves camera's serial number
        /// </summary>
        private void GetCameraSerialNumber()
        {
            CheckIsDisposed();

            // Checks if acquisition is in progress
            //ThrowIfAcquiring(this);
            if (FailIfAcquiring(this, out var except)) throw except;

            // Retrieves number
            var result = Call(CameraHandle, SdkInstance.GetCameraSerialNumber, out int number);

            if (result == SDK.DRV_SUCCESS)
                SerialNumber = number.ToString();

        }
        /// <summary>
        /// Retrieves camera's model
        /// </summary>
        private void GetHeadModel()
        {
            CheckIsDisposed();

            // Checks if acquisition is in process
            //ThrowIfAcquiring(this);
            if (FailIfAcquiring(this, out var except)) throw except;

            // Retrieves model
            var result = Call(CameraHandle, SdkInstance.GetHeadModel, out string model);


            if (result == SDK.DRV_SUCCESS)
                CameraModel = model;

        }
        /// <summary>
        /// Determines properties of currently active camera and sets respective Camera.Properties field.
        /// </summary>
        /// <exception cref="AndorSdkException"/>
        /// <exception cref="AcquisitionInProgressException"/>
        private void GetCameraProperties()
        {
            CheckIsDisposed();

            // Checks if acquisition is in progress; throws exception
            //ThrowIfAcquiring(this);
            if (FailIfAcquiring(this, out var except)) throw except;


            // To call SDK methods, current camera should be active (this.IsActive == true).
            // If it is not the case, then either it was not set active (wrong design of program) or an error happened 
            // while switching control to this camera (and thus behaviour is undefined)
<<<<<<< HEAD
            //if (!IsActive)
            //    throw new AndorSdkException("Camera is not active. Cannot perform this operation.", null);
=======
>>>>>>> 753dbd00

            // Variables used to retrieve minimum and maximum temperature range (if applicable)
            var min = 0;
            var max = 0;

            // Checks if current camera supports temperature queries
            if (Capabilities.GetFunctions.HasFlag(GetFunction.TemperatureRange))
            {
                // Native call to SDK
                // Uses manual synchronization calls
                //result = Call(CameraHandle, (ref (int Min, int Max) output) =>
                //    SdkInstance.GetTemperatureRange(ref output.Min, ref output.Max),
                //    out var oMinMax);

                if(FailIfError(
                    Call(CameraHandle, (ref (int Min, int Max) output) =>
                            SdkInstance.GetTemperatureRange(ref output.Min, ref output.Max),
                        out var oMinMax),
                    nameof(SdkInstance.GetTemperatureRange),
                    out except)) throw except;

                min = oMinMax.Min;
                max = oMinMax.Max;

                // If return code is not DRV_SUCCESS = (uint) 20002, throws standard AndorSDKException 
                //ThrowIfError(result, nameof(SdkInstance.GetTemperatureRange));

                // Check if returned temperatures are valid (min <= max)
                if (min > max)
                    throw new AndorSdkException($"SDK function {nameof(SdkInstance.GetTemperatureRange)} returned invalid temperature range (should be {min} <= {max})", null);
            }

            // Variable used to retrieve horizontal and vertical (maximum?) detector size in pixels (if applicable)
            var h = 0;
            var v = 0;

            // Checks if current camera supports detector size queries
            if (Capabilities.GetFunctions.HasFlag(GetFunction.DetectorSize))
            {
                // Manual synchronization
                //result = Call(CameraHandle, (ref (int H, int V) output) =>
                //    SdkInstance.GetDetector(ref output.H, ref output.V),
                //    out var detectorSize);
<<<<<<< HEAD

                if (FailIfError(
                    Call(CameraHandle, (ref (int H, int V) output) =>
                            SdkInstance.GetDetector(ref output.H, ref output.V),
                        out var detectorSize),
                    nameof(SdkInstance.GetDetector),
                    out except)) throw except;

=======

                if (FailIfError(
                    Call(CameraHandle, (ref (int H, int V) output) =>
                            SdkInstance.GetDetector(ref output.H, ref output.V),
                        out var detectorSize),
                    nameof(SdkInstance.GetDetector),
                    out except)) throw except;

>>>>>>> 753dbd00
                h = detectorSize.H;
                v = detectorSize.V;

                //ThrowIfError(result, nameof(SdkInstance.GetDetector));

                // Checks if detector size is valid (h > 0, v > 0)
                if ((h <= 0) | (v <= 0))
                    throw new AndorSdkException($"SDK function {nameof(SdkInstance.GetDetector)} returned invalid detector size (should be {h} > 0 and {v} > 0)", null);
            }

            // Variable used to store retrieved information about presence of private mechanical shutter (if applicable)
            var shutter = false;

            // private shutters are only present in these cameras (according to documentation)
            if (Capabilities.CameraType == CameraType.IXon | Capabilities.CameraType == CameraType.IXonUltra)
            {

                // Task-synchronized call to SDK method
                //result = Call(CameraHandle, SdkInstance.IsInternalMechanicalShutter, out int shutterFlag);
                if (FailIfError(
                    Call(CameraHandle, SdkInstance.IsInternalMechanicalShutter, out int shutterFlag),
                    nameof(SdkInstance.IsInternalMechanicalShutter),
                    out except)) throw except;

                // Here result can be DRV_NOT_AVAILABLE = (uint) 20992, which means that camera is not iXon.
                // If this code is returned, then something went wrong while camera was initialized and camera type is incorrect
                //ThrowIfError(result, nameof(GetCameraProperties));

                // Converts int value to bool
                shutter = shutterFlag == 1;

            }



            //result = Call(CameraHandle, SdkInstance.GetNumberADChannels, out int adChannels);
            //ThrowIfError(result, nameof(SdkInstance.GetNumberADChannels));
            if (FailIfError(
                Call(CameraHandle, SdkInstance.GetNumberADChannels, out int adChannels),
                nameof(SdkInstance.GetNumberADChannels),
                out except)) throw except;

            // According to documentation, this call returns always DRV_SUCCESS = (uint) 20002, 
            // so there is no need for error-check
            // However, it is checked that the number of AD-converters is a valid number (> 0)
            if (adChannels <= 0)
                throw new AndorSdkException($"Function {nameof(SdkInstance.GetNumberADChannels)} returned invalid number of AD converters (returned {adChannels} should be greater than 0).", null);

            // An array of bit ranges for each available AD converter
            var aDsBitRange = new int[adChannels];

            for (var adcIndex = 0; adcIndex < aDsBitRange.Length; adcIndex++)
            {

                //result = Call(CameraHandle, SdkInstance.GetBitDepth, adcIndex, out int localBitDepth);
                //ThrowIfError(result, nameof(SdkInstance.GetBitDepth));
                if (FailIfError(
                    Call(CameraHandle, SdkInstance.GetBitDepth, adcIndex, out int localBitDepth),
                    nameof(SdkInstance.GetBitDepth),
                    out except)) throw except;

                // If it is successful, assign obtained bit depth to an element of an array
                aDsBitRange[adcIndex] = localBitDepth;
            }


            //result = Call(CameraHandle, SdkInstance.GetNumberAmp, out int amps);
            //ThrowIfError(result, nameof(SdkInstance.GetNumberAmp));
            if (FailIfError(
                Call(CameraHandle, SdkInstance.GetNumberAmp, out int amps),
                nameof(SdkInstance.GetNumberAmp),
                out except)) throw except;

            // Again, according to documentation the only return code is DRV_SUCCESS = (uint) 20002, 
            // thus the number of amplifiers should be checked to be in a valid range (> 0)
            if (amps <= 0)
                throw new AndorSdkException($"Function {nameof(SdkInstance.GetNumberAmp)} returned invalid number of amplifiers (returned {amps} should be greater than 0 and less than 2).", null);

            // Amplifier information array
            var amplifiers = new(string Name, OutputAmplification Amplifier, float MaxSpeed)[amps];

            for (var ampIndex = 0; ampIndex < amps; ampIndex++)
            {

                var locIndex = ampIndex;
                // Manual synchronization
                //result = Call(CameraHandle, (ref string output) =>
                //    SdkInstance.GetAmpDesc(locIndex, ref output, AmpDescriptorMaxLength), out var ampName);
                //ThrowIfError(result, nameof(SdkInstance.GetAmpDesc));
                if (FailIfError(
                    Call(CameraHandle, (ref string output) =>
                        SdkInstance.GetAmpDesc(locIndex, ref output, AmpDescriptorMaxLength), out var ampName),
                    nameof(SdkInstance.GetAmpDesc),
                    out except)) throw except;
<<<<<<< HEAD


                    // Retrieves maximum horizontal speed
                    //result = Call(CameraHandle, SdkInstance.GetAmpMaxSpeed, ampIndex, out float speed);
                    //ThrowIfError(result, nameof(SdkInstance.GetAmpMaxSpeed));
                if (FailIfError(
                    Call(CameraHandle, SdkInstance.GetAmpMaxSpeed, ampIndex, out float speed),
                    nameof(SdkInstance.GetAmpMaxSpeed),
                    out except)) throw except;

=======


                    // Retrieves maximum horizontal speed
                    //result = Call(CameraHandle, SdkInstance.GetAmpMaxSpeed, ampIndex, out float speed);
                    //ThrowIfError(result, nameof(SdkInstance.GetAmpMaxSpeed));
                if (FailIfError(
                    Call(CameraHandle, SdkInstance.GetAmpMaxSpeed, ampIndex, out float speed),
                    nameof(SdkInstance.GetAmpMaxSpeed),
                    out except)) throw except;

>>>>>>> 753dbd00

                // Adds obtained values to array
                amplifiers[ampIndex] = (
                    Name: ampName,
                    // In case of Clara 0 corresponds to Conventional (OutputAmplification = 1) and 1 corresponds to ExtendedNIR (OutputAmplification = 2)
                    // Adds 1 to obtained indices in case of Clara camera to store amplifier information properly
                    Amplifier: (OutputAmplification)(ampIndex + (Capabilities.CameraType == CameraType.Clara ? 1 : 0)),
                    MaxSpeed: speed);
            }


            // Stores the (maximum) number of different pre-Amp gain settings. Depends on currently selected AD-converter and amplifier

            //result = Call(CameraHandle, SdkInstance.GetNumberPreAmpGains, out int preAmpGainMaxNumber);
            //ThrowIfError(result, nameof(SdkInstance.GetNumberPreAmpGains));
            if (FailIfError(
                Call(CameraHandle, SdkInstance.GetNumberPreAmpGains, out int preAmpGainMaxNumber),
                nameof(SdkInstance.GetNumberPreAmpGains),
                out except)) throw except;

            // Array of pre amp gain descriptions
            var preAmpGainDesc = new string[preAmpGainMaxNumber];


            for (var preAmpIndex = 0; preAmpIndex < preAmpGainMaxNumber; preAmpIndex++)
            {

                // Retrieves description
                // Manual synchronization
                //result = Call((ref string output) =>
                //    SDKInstance.GetPreAmpGainText(preAmpIndex, ref output, PreAmpGainDescriptorMaxLength),
                //    out string desc);                    
                var desc = "";
                var index = preAmpIndex;
                //result = Call(CameraHandle, () => SdkInstance.GetPreAmpGainText(index, ref desc, PreAmpGainDescriptorMaxLength));
                //ThrowIfError(result, nameof(SdkInstance.GetPreAmpGainText));
                if (FailIfError(
                    Call(CameraHandle,
                        () => SdkInstance.GetPreAmpGainText(index, ref desc, PreAmpGainDescriptorMaxLength)),
                    nameof(SdkInstance.GetPreAmpGainText),
                    out except)) throw except;

                // If success, adds it to array
                preAmpGainDesc[preAmpIndex] = desc;
            }

            //result = Call(CameraHandle, SdkInstance.GetNumberVSSpeeds, out int vsSpeedNumber);
            //ThrowIfError(result, nameof(SdkInstance.GetNumberVSSpeeds));
            if (FailIfError(
                Call(CameraHandle, SdkInstance.GetNumberVSSpeeds, out int vsSpeedNumber),
                nameof(SdkInstance.GetNumberVSSpeeds),
                out except)) throw except;

            // Checks if number of different vertical speeds is actually greater than 0
            if (vsSpeedNumber <= 0)
                throw new AndorSdkException($"Function {nameof(SdkInstance.GetNumberVSSpeeds)} returned invalid number of available vertical speeds (returned {vsSpeedNumber} should be greater than 0).", null);


            var speedArray = new float[vsSpeedNumber];

            for (var speedIndex = 0; speedIndex < vsSpeedNumber; speedIndex++)
            {

                //result = Call(CameraHandle, SdkInstance.GetVSSpeed, speedIndex, out float localSpeed);
                //ThrowIfError(result, nameof(SdkInstance.GetVSSpeed));
                if (FailIfError(
                    Call(CameraHandle, SdkInstance.GetVSSpeed, speedIndex, out float localSpeed),
                    nameof(SdkInstance.GetVSSpeed),
                    out except)) throw except;

                // Assigns obtained speed to an array of speeds
                speedArray[speedIndex] = localSpeed;
            }

<<<<<<< HEAD
            var (low, high) = (0, 0);

            if (Capabilities.GetFunctions.HasFlag(GetFunction.EmccdGain))
            {
                Call(CameraHandle, (ref (int Low, int High) output) =>
                    SdkInstance.GetEMGainRange(ref output.Low, ref output.High),
                    out var gainRange);
                low = gainRange.Low;
                high = gainRange.High;
            }

=======
>>>>>>> 753dbd00
            // Assembles a new CameraProperties object using collected above information
            Properties = new CameraProperties
            {
                AllowedTemperatures = (Minimum: min, Maximum: max),
                DetectorSize = new Size(h, v),
                HasInternalMechanicalShutter = shutter,
                ADConverters = aDsBitRange,
                OutputAmplifiers = amplifiers,
                PreAmpGains = preAmpGainDesc,
                VSSpeeds = speedArray,
            };

        }
        /// <summary>
        /// Retrieves software/hardware versions
        /// </summary>
        /// <exception cref="AcquisitionInProgressException"/>
        private void GetSoftwareHardwareVersion()
        {

            CheckIsDisposed();

            // Checks if acquisition is in progress; throws exception
            if (FailIfAcquiring(this, out var except))
                throw except;

            // Stores return codes of SDK functions

            // Variables are passed to SDK function and store version information
            uint eprom = 0;
            uint cof = 0;
            uint driverVer = 0;
            uint driverRev = 0;
            uint dllVer = 0;
            uint dllRev = 0;


            var result = Call(CameraHandle, () => SdkInstance.GetSoftwareVersion(ref eprom, ref cof, ref driverRev, ref driverVer, ref dllRev, ref dllVer));

<<<<<<< HEAD
            ThrowIfError(result, nameof(SdkInstance.GetSoftwareVersion));
=======
            if (FailIfError(result, nameof(SdkInstance.GetSoftwareVersion), out except))
                throw except;
>>>>>>> 753dbd00

            // Assigns obtained version information to the class field
            Software = (
                EPROM: new Version((int)eprom, 0),
                COFFile: new Version((int)cof, 0),
                Driver: new Version((int)driverVer, (int)driverRev),
                Dll: new Version((int)dllVer, (int)dllRev)
            );

            // Variables are passed to SDK function and store hardware version information
            uint pcb = 0;
            uint decode = 0;
            uint dummy = 0;
            uint firmwareVer = 0;
            uint firmwareRev = 0;

            // Manual synchronization

            result = Call(CameraHandle, () => SdkInstance.GetHardwareVersion(ref pcb, ref decode, ref dummy, ref dummy, ref firmwareVer, ref firmwareRev));

<<<<<<< HEAD
            ThrowIfError(result, nameof(SdkInstance.GetHardwareVersion));
=======
            if (FailIfError(result, nameof(SdkInstance.GetHardwareVersion), out except))
                throw except;
>>>>>>> 753dbd00

            // Assigns obtained hardware versions to the class field
            Hardware = (
                PCB: new Version((int)pcb, 0),
                Decode: new Version((int)decode, 0),
                CameraFirmware: new Version((int)firmwareVer, (int)firmwareRev)
            );

        }

        private async void AutosaveWriter(object sender, NewImageReceivedEventArgs e)
        {
<<<<<<< HEAD
            // Checks if temperature can be queried
            if (!IsDisposed && // camera is not disposed
                (   !IsAcquiring ||  // either it is not acquiring or it supports run-time queries
                    Capabilities.Features.HasFlag(SdkFeatures.ReadTemperatureDuringAcquisition)) &&
                sender is Timer t && // sender is Timer
                t.Enabled) // and Timer is enabled (not stopped and not in process of disposal)
            {
                // Gets temperature and status
                var (status, temp) = GetCurrentTemperature();
=======
            if (Autosave == Switch.Enabled)
            {
                await Task.Run(() =>
                {
                    FitsImageType type;
                    switch (AutosaveFormat)
                    {
                        case ImageFormat.UnsignedInt16:
                            type = FitsImageType.Int16;
                            break;
                        default:
                            type = FitsImageType.Int32;
                            break;
                    }
>>>>>>> 753dbd00

                    var image = PullPreviewImage(e.Index, AutosaveFormat);
                    if (!(image is null))
                    {
                        var path = Path.GetFullPath(Path.Combine(_autosavePath, $"{e.EventTime:yyyy.MM.ddThh-mm-ss.fffzz}.fits"));
                        var keys = new List<FitsKey>(SettingsProvider.MetaFitsKeys)
                        {
                            new FitsKey("CAMERA", FitsKeywordType.String, ToString()),
                            FitsKey.CreateDate("DATE", e.EventTime.UtcDateTime),
                            new FitsKey("ACTEXPT", FitsKeywordType.Float, Timings.Exposure, "sec"),
                            new FitsKey("ACTACCT", FitsKeywordType.Float, Timings.Accumulation, "sec"),
                            new FitsKey("ACTKINT", FitsKeywordType.Float, Timings.Kinetic, "sec")
                        };

                        if (!(CurrentSettings is null) &&
                            SettingsFitsKeys?.Count > 0)
                            keys.AddRange(SettingsFitsKeys);

                        FitsStream.WriteImage(image, type, path, keys);
                    }
                });
            }
        }

        private DateTimeOffset GetImageTiming(int index)
        {
            var startTime = _acquisitionStart;
            SDK.SYSTEMTIME time = default;
            float offset = default;
            if (_isMetadataAvailable
                && Call(CameraHandle, () => SdkInstance.GetMetaDataInfo(ref time, ref offset, index)) is var result
                && result == SDK.DRV_SUCCESS)
                startTime = time.ToDateTimeOffset();

            return startTime.AddSeconds(_exposureTime * index);
        }

        /// <summary>
<<<<<<< HEAD
        /// Retrieves new image from camera buffer and pushes it to queue.
=======
        /// Starts acquisition of the image. Does not block current thread.
        /// To monitor acquisition progress, use <see cref="GetStatus"/>.
        /// Fires <see cref="CameraBase.OnAcquisitionStarted"/> 
        /// Async version allows <see cref="Camera"/> to properly monitor acquisition progress.
>>>>>>> 753dbd00
        /// </summary>
        /// <exception cref="AcquisitionInProgressException"/>
        /// <exception cref="AndorSdkException"/>
        protected override void StartAcquisition()
        {
            CheckIsDisposed();

<<<<<<< HEAD
            if (CurrentSettings.ImageArea != null)
            {
                var array = new ushort[CurrentSettings.ImageArea.Value.Height * CurrentSettings.ImageArea.Value.Width];
                var (first, last) = (0, 0);
                ThrowIfError(Call(CameraHandle, () =>
                    SdkInstance.GetImages16(e.Last, e.Last, array, (uint)(array.Length), ref first, ref last)), nameof(SdkInstance.GetImages16));

                _acquiredImages.Enqueue(new Image(array, CurrentSettings.ImageArea.Value.Width, CurrentSettings.ImageArea.Value.Height));
            }
        }
=======
            // If acquisition is already in progress, throw exception
            if (FailIfAcquiring(this, out var except))
                throw except;

            // Marks camera as in process of acquiring

            // Fires event
            if (FailIfError(Call(CameraHandle, SdkInstance.PrepareAcquisition), nameof(SdkInstance.PrepareAcquisition),
                out except))
                throw except;

            _acquisitionStart = DateTimeOffset.UtcNow;
            // Starts acquisition
            if (FailIfError(Call(CameraHandle, SdkInstance.StartAcquisition), nameof(SdkInstance.StartAcquisition),
                out except))
                throw except;
>>>>>>> 753dbd00

            IsAcquiring = true;
            OnAcquisitionStarted(new AcquisitionStatusEventArgs(GetStatus()));
        }

        /// <inheritdoc />
        /// <summary>
        /// A synchronous way to manually abort acquisition.
        /// NOTE: if called while async acquisition is in progress, throws
        /// <see cref="T:System.Threading.Tasks.TaskCanceledException" />. To cancel async acquisition, use 
        /// <see cref="T:System.Threading.CancellationToken" />.
        /// </summary>
        /// <exception cref="T:ANDOR_CS.Exceptions.AndorSdkException" />
        /// <exception cref="T:System.Threading.Tasks.TaskCanceledException" />
        protected override void AbortAcquisition()
        {
            CheckIsDisposed();

            // If there is no acquisition, throws exception
            if (!IsAcquiring)
                throw new AndorSdkException("Acquisition abort attempted while there is no acquisition in progress.",
                    null);

            //if (IsAsyncAcquisition)
            //    throw new TaskCanceledException("Camera is in process of async acquisition. Cannot call synchronous abort.");

            // Tries to abort acquisition
            var result = Call(CameraHandle, SdkInstance.AbortAcquisition);

<<<<<<< HEAD
                // Tries to make this camera active
                var result = Call(CameraHandle, SdkInstance.SetCurrentCamera, CameraHandle.SdkPtr);
                // If it fails, throw an exception
                ThrowIfError(result, nameof(SdkInstance.SetCurrentCamera));
=======
            switch (result)
            {
                case SDK.DRV_SUCCESS:
                    // Fires AcquisitionAborted event
                    OnAcquisitionAborted(new AcquisitionStatusEventArgs(GetStatus()));
>>>>>>> 753dbd00

                    // Marks the end of acquisition
                    IsAcquiring = false;
                    break;
                case SDK.DRV_IDLE:
                    break;
                default:
                    if (FailIfError(result, nameof(SdkInstance.AbortAcquisition), out var except))
                        throw except;
                    break;
            }

        }
        

        /// <inheritdoc />
        /// <summary>
        /// Gets current status of the camera
        /// </summary>
        /// <exception cref="T:ANDOR_CS.Exceptions.AndorSdkException" />
        /// <returns>Camera status</returns>
        public override CameraStatus GetStatus()
        {
            CheckIsDisposed();

            // Queries status, throws exception if error happened
<<<<<<< HEAD
            ThrowIfError(Call(CameraHandle, SdkInstance.GetStatus, out int status), nameof(SdkInstance.GetStatus));
=======
            if (FailIfError(Call(CameraHandle, SdkInstance.GetStatus, out int status), nameof(SdkInstance.GetStatus),
                out var except))
                throw except;
>>>>>>> 753dbd00

            // Converts status to enum
            var camStatus = (CameraStatus)status;

<<<<<<< HEAD
            // If acquisition is started without background task, camera instance 
            // is in acquisition state, but actual camera returns status that is different
            // from "Acquiring", then updates status, acknowledging end of acquisition 
            // end firing AcquisitionFinished event.
            // Without this call there is no way to synchronously update instance of camera class
            // when real acquisition on camera finished.
            if (!IsAcquiring || IsAsyncAcquisition || camStatus == CameraStatus.Acquiring)
                return camStatus;
            IsAcquiring = false;
            OnAcquisitionFinished(new AcquisitionStatusEventArgs(camStatus, false));
=======
>>>>>>> 753dbd00
            return camStatus;
        }

        /// <summary>
        /// Sets fan mode
        /// </summary>
        /// <param name="mode">Desired fan mode</param>
        /// <exception cref="NotSupportedException"/>
        /// <exception cref="AndorSdkException"/>
        /// <exception cref="AcquisitionInProgressException"/>
        public override void FanControl(FanMode mode)
        {
            CheckIsDisposed();

            // Checks if acquisition is in progress; throws exception
            if (FailIfAcquiring(this, out var except))
                throw except;

            // Checks if Fan Control is supported
            if (!Capabilities.Features.HasFlag(SdkFeatures.FanControl))
                throw new NotSupportedException("Camera does not support fan controls.");

            // Checks if intermediate mode is supported
            if (mode == FanMode.LowSpeed &&
                !Capabilities.Features.HasFlag(SdkFeatures.LowFanMode))
                throw new NotSupportedException("Camera does not support low-speed fan mode.");


            var result = Call(CameraHandle, SdkInstance.SetFanMode, (int)mode);

<<<<<<< HEAD
            ThrowIfError(result, nameof(SdkInstance.SetFanMode));
=======
            if (FailIfError(result, nameof(SdkInstance.SetFanMode), out except))
                throw except;
>>>>>>> 753dbd00

            FanMode = mode;


        }

        /// <summary>
        /// Controls cooler regime
        /// </summary>
        /// <param name="mode">Desired mode</param>
        /// <exception cref="AndorSdkException"/>
        public override void CoolerControl(Switch mode)
        {
            CheckIsDisposed();
            // Checks if cooling is supported
            if (!Capabilities.SetFunctions.HasFlag(SetFunction.Temperature))
                throw new AndorSdkException("Camera does not support cooler controls.", new ArgumentException());

            var result = SDK.DRV_SUCCESS;

            // Switches cooler mode
            if (mode == Switch.Enabled)
                result = Call(CameraHandle, SdkInstance.CoolerON);
            else if (mode == Switch.Disabled)
                result = Call(CameraHandle, SdkInstance.CoolerOFF);
<<<<<<< HEAD

            ThrowIfError(result, nameof(SdkInstance.CoolerON) + " or " + nameof(SdkInstance.CoolerOFF));
=======

            if (FailIfError(result, nameof(SdkInstance.CoolerON) + " or " + nameof(SdkInstance.CoolerOFF),
                out var except))
                throw except;

>>>>>>> 753dbd00
            CoolerMode = mode;

        }

        /// <summary>
        /// Sets target cooling temperature
        /// </summary>
        /// <exception cref="AndorSdkException"/>
        /// <exception cref="AcquisitionInProgressException"/>
        /// <param name="temperature">Temperature</param>
        public override void SetTemperature(int temperature)
        {
            CheckIsDisposed();
            // Checks if acquisition is in progress; throws exception
            if (FailIfAcquiring(this, out var except))
                throw except;

            // Checks if temperature can be controlled
            if (!Capabilities.SetFunctions.HasFlag(SetFunction.Temperature))
                throw new AndorSdkException("Camera does not support temperature controls.", new ArgumentException());

            // Checks if temperature is valid
            if (Properties.AllowedTemperatures.Minimum >= Properties.AllowedTemperatures.Maximum)
                throw new AndorSdkException("Valid temperature range was not received from camera.", new ArgumentNullException());

            // Checks if temperature is in valid range
            if (temperature > Properties.AllowedTemperatures.Maximum ||
                temperature < Properties.AllowedTemperatures.Minimum)
                throw new ArgumentOutOfRangeException($"Provided temperature ({temperature}) is out of valid range " +
                    $"({Properties.AllowedTemperatures.Minimum }, " +
                     $"{Properties.AllowedTemperatures.Maximum }).");

            var result = Call(CameraHandle, SdkInstance.SetTemperature, temperature);
<<<<<<< HEAD
            ThrowIfError(result, nameof(SdkInstance.SetTemperature));
=======
            if (FailIfError(result, nameof(SdkInstance.SetTemperature), out except))
                throw except;
>>>>>>> 753dbd00

        }

        public override void ShutterControl(
            ShutterMode inter,
<<<<<<< HEAD
            ShutterMode extrn = ShutterMode.FullyAuto,
            TtlShutterSignal type = TtlShutterSignal.Low)
=======
            ShutterMode extrn,
            int opTime,
            int clTime,
            TtlShutterSignal type)
>>>>>>> 753dbd00
        {
            if (clTime < 0)
                throw new ArgumentOutOfRangeException($"Closing time cannot be less than 0 (should be {clTime} > {0}).");

            if (opTime < 0)
                throw new ArgumentOutOfRangeException($"Opening time cannot be less than 0 (should be {opTime} > {0}).");

            CheckIsDisposed();


            if (!Capabilities.Features.HasFlag(SdkFeatures.Shutter))
                throw new AndorSdkException("Camera does not support shutter control.", null);

            if (Capabilities.Features.HasFlag(SdkFeatures.ShutterEx))
            {

                var result = Call(CameraHandle, () => SdkInstance.SetShutterEx((int)type, (int)inter, clTime, opTime, (int)extrn));


<<<<<<< HEAD
                ThrowIfError(result, nameof(SdkInstance.SetShutterEx));
=======
                if(FailIfError(result, nameof(SdkInstance.SetShutterEx), out var except))
                    throw except;
>>>>>>> 753dbd00

                Shutter = (Internal: inter, External: extrn, Type: type, OpenTime: opTime, CloseTime: clTime);
            }
            else
            {

                var result = Call(CameraHandle, () => SdkInstance.SetShutter((int)type, (int)inter, clTime, opTime));


<<<<<<< HEAD
                ThrowIfError(result, nameof(SdkInstance.SetShutter));
=======
                if(FailIfError(result, nameof(SdkInstance.SetShutter), out var except))
                    throw except;
>>>>>>> 753dbd00

                Shutter = (Internal: inter, External: null, Type: type, OpenTime: opTime, CloseTime: clTime);
            }
        }

<<<<<<< HEAD
=======
        public override void ShutterControl(ShutterMode inter, ShutterMode extrn)
        {
            ShutterControl(inter, extrn,
                SettingsProvider.Settings.Get("ShutterOpenTimeMS", 27),
                SettingsProvider.Settings.Get("ShutterCloseTimeMS", 27),
                (TtlShutterSignal)SettingsProvider.Settings.Get("TTLShutterSignal", 1));
        }

>>>>>>> 753dbd00
        /// <inheritdoc />
        /// <summary>
        /// Returns current camera temperature and temperature status
        /// </summary>
        /// <exception cref="T:ANDOR_CS.Exceptions.AndorSdkException" />
        /// <returns>Temperature status and temperature in degrees</returns>
        public override (TemperatureStatus Status, float Temperature) GetCurrentTemperature()
        {
            CheckIsDisposed();

            if (!Capabilities.GetFunctions.HasFlag(GetFunction.Temperature))
                throw new AndorSdkException("Camera does not support temperature inquires.", new ArgumentException());


            var result = Call(CameraHandle, SdkInstance.GetTemperatureF, out float temp);
            switch (result)
            {
                // case SDK.DRV_ACQUIRING:
                //    throw new AcquisitionInProgressException("Camera is in acquisition mode.");
                case SDK.DRV_NOT_INITIALIZED:
                    throw new AndorSdkException("Camera is not initialized.", result);
                case SDK.DRV_ERROR_ACK:
                    throw new AndorSdkException("Communication error.", result);

            }

            var status = (TemperatureStatus)result;

            return (Status: status, Temperature: temp);

        }

<<<<<<< HEAD
        /// <summary>
        /// Starts acquisition of the image. Does not block current thread.
        /// To monitor acquisition progress, use <see cref="GetStatus"/>.
        /// Fires <see cref="CameraBase.OnAcquisitionStarted"/> 
        /// with <see cref="AcquisitionStatusEventArgs.IsAsync"/> = false.
        /// NOTE: this method is not recommended. Consider using async version
        /// <see cref="StartAcquisitionAsync(CancellationTokenSource,int)"/>.
        /// Async version allows <see cref="Camera"/> to properly monitor acquisition progress.
        /// </summary>
        /// <exception cref="AcquisitionInProgressException"/>
        /// <exception cref="AndorSdkException"/>
        public override void StartAcquisition()
=======
        public override void SetAutosave(Switch mode, ImageFormat format = ImageFormat.SignedInt32)
>>>>>>> 753dbd00
        {
            if (Autosave == Switch.Disabled
                && mode == Switch.Enabled)
            {
                if (SettingsProvider.Settings.TryGet("RootDirectory", out string root))
                {
                    _autosavePath = Path.GetFullPath(Path.Combine(root, "Autosave"));

<<<<<<< HEAD
            // Starts acquisition
            ThrowIfError(Call(CameraHandle, SdkInstance.StartAcquisition), nameof(SdkInstance.StartAcquisition));
=======
                    if (!Directory.Exists(_autosavePath))
                        Directory.CreateDirectory(_autosavePath);
>>>>>>> 753dbd00

                    NewImageReceived += AutosaveWriter;
                    base.SetAutosave(mode, format);
                }
                else throw new InvalidOperationException(
                    "Configuration file does not contain required key \"RootDirectory\".");
            }

            if (Autosave == Switch.Enabled
                && mode == Switch.Disabled)
            {
                NewImageReceived -= AutosaveWriter;
                base.SetAutosave(mode, format);
            }
        }

        public override async Task<Image[]> PullAllImagesAsync<T>(CancellationToken token)
        {
            if (!(typeof(T) == typeof(ushort) || typeof(T) == typeof(int)))
                throw new ArgumentException($"Current SDK only supports {typeof(ushort)} and {typeof(int)} images.");
            var matrixDims = CurrentSettings?.ImageArea?.Size
                ?? throw new NullReferenceException(
                    "Pulling image requires acquisition settings with specified image area applied to the current camera.");

            var n = GetTotalNumberOfAcquiredImages();
            var typeSizeBytes = Marshal.SizeOf<T>();


            var matrixSize = matrixDims.Horizontal * matrixDims.Vertical;
            var imageSizeInBytes = matrixSize * typeSizeBytes;

            if (!SettingsProvider.Settings.TryGet("ImageChunkMiB", out long chunkSizeMiB)
                || chunkSizeMiB < 2
#if X86
                || chunkSizeMiB > 768
#elif X64
                || chunkSizeMiB > 2048
#else
                || chunkSizeMiB > 64
#endif
                )
                chunkSizeMiB = 16;

<<<<<<< HEAD
            // If there is no acquisition, throws exception
            if (!IsAcquiring)
                throw new AndorSdkException("Acquisition abort attempted while there is no acquisition in progress.", null);
=======
            // Not sure if it can overflow
            var nImgPerBlock = Math.Min(
                (int) Math.Floor(1.0 * chunkSizeMiB / imageSizeInBytes * 1024 * 1024),
                n);
>>>>>>> 753dbd00

            Array buffer = new T[nImgPerBlock * matrixSize];
            var nBlocks = (int) Math.Ceiling(1.0 * n / nImgPerBlock);
            var validIndices = (First: 0, Last: 0);

<<<<<<< HEAD
            // Tries to abort acquisition
            ThrowIfError(Call(CameraHandle, SdkInstance.AbortAcquisition), nameof(SdkInstance.AbortAcquisition));
=======
            return await Task.Run(() =>
            {
                var images = new Image[n];
                for (var i = 0; i < nBlocks; i++)
                {
                    token.ThrowIfCancellationRequested();
                    var imgStart = i * nImgPerBlock;
                    var imgEnd = Math.Min(imgStart + nImgPerBlock, n);

                    if (typeof(T) == typeof(ushort))
                    {
                        if (FailIfError(Call(CameraHandle,
                                () => SdkInstance.GetImages16(imgStart + 1, imgEnd, (ushort[]) buffer,
                                    (uint) buffer.Length,
                                    ref validIndices.First, ref validIndices.Last)),
                            nameof(SdkInstance.GetImages16),
                            out var except))
                            throw except;
                    }
                    else if (typeof(T) == typeof(int))
                    {
                        if (FailIfError(Call(CameraHandle,
                                () => SdkInstance.GetImages(imgStart + 1, imgEnd, (int[]) buffer, (uint) buffer.Length,
                                    ref validIndices.First, ref validIndices.Last)),
                            nameof(SdkInstance.GetImages16),
                            out var except))
                            throw except;
                    }
>>>>>>> 753dbd00

                    for (var j = 0; j < imgEnd - imgStart; j++)
                    {
                        var imgArr = new T[matrixSize];
                        Buffer.BlockCopy(
                            buffer, j * matrixSize * typeSizeBytes,
                            imgArr, 0,
                            matrixSize * typeSizeBytes);
                        images[j] = new Image(imgArr, matrixDims.Horizontal, matrixDims.Vertical, false);
                    }
                }

                return images;
            }, token);
        }

        public override async Task<Image[]> PullAllImagesAsync(ImageFormat format, CancellationToken token)
        {
<<<<<<< HEAD
            CheckIsDisposed();

            // Throws if temperature monitoring is not supported
            if (!Capabilities.GetFunctions.HasFlag(GetFunction.Temperature))
                throw new NotSupportedException("Camera dose not support temperature queries.");

            // If monitor should be enabled
            if (mode == Switch.Enabled)
            {

                if (_temperatureMonitorTimer == null)
                    _temperatureMonitorTimer = new Timer();

                if (_temperatureMonitorTimer.Enabled)
                    _temperatureMonitorTimer.Stop();

                _temperatureMonitorTimer.AutoReset = true;

                _temperatureMonitorTimer.Interval = timeout;

                _temperatureMonitorTimer.Elapsed += TemperatureMonitorCycler;

                _temperatureMonitorTimer.Start();

                IsTemperatureMonitored = true;

            }
            else
            {
                _temperatureMonitorTimer?.Stop();
                IsTemperatureMonitored = false;
            }

=======
            switch (format)
            {
                case ImageFormat.UnsignedInt16:
                    return await PullAllImagesAsync<ushort>(token);
                case ImageFormat.SignedInt32:
                    return await PullAllImagesAsync<int>(token);
                default:
                    throw new ArgumentException("Unsupported image type.", nameof(format));
            }
>>>>>>> 753dbd00
        }

        /// <summary>
        /// Generates an instance of <see cref="AcquisitionSettings"/> that can be used to select proper settings for image
        /// acquisition in the context of this camera
        /// </summary>
        /// <exception cref="AndorSdkException"/>
        /// <returns>A template that can be used to select proper acquisition settings</returns>
        public override SettingsBase GetAcquisitionSettingsTemplate()
        {
            CheckIsDisposed();

            if (!IsInitialized)
                throw new AndorSdkException("Camera is not initialized properly.", new NullReferenceException());

            return new AcquisitionSettings(this);
        }

        /// <summary>
        /// An implementation of <see cref="IDisposable.Dispose"/> method.
        /// Frees SDK-related resources
        /// </summary>
        protected override void Dispose(bool disposing)
        {
<<<<<<< HEAD

=======
>>>>>>> 753dbd00
            if (!IsDisposed)
            {
                if (disposing)
                {
                    IsDisposing = true;
                    // If camera has valid SDK pointer and is initialized
                    if (IsInitialized && !CameraHandle.IsClosed && !CameraHandle.IsInvalid)
                    {
<<<<<<< HEAD
                        if (Capabilities.SetFunctions.HasFlag(SetFunction.Temperature))
                        {
                            Call(CameraHandle, SdkInstance.CoolerOFF);
                            CoolerMode = Switch.Disabled;
                        }

                        if (Capabilities.Features.HasFlag(SdkFeatures.Shutter))
                        {
                            if (Capabilities.Features.HasFlag(SdkFeatures.ShutterEx))
                            {

                                Call(CameraHandle, () => SdkInstance.SetShutterEx(
                                    (int)Shutter.Type, 
                                    (int)ShutterMode.PermanentlyClosed, 
                                    Shutter.CloseTime, Shutter.OpenTime, 
                                    (int)ShutterMode.PermanentlyClosed));

                                Shutter = (
                                    Internal: ShutterMode.PermanentlyClosed, 
                                    External: ShutterMode.PermanentlyClosed, 
                                    Shutter.Type, 
                                    Shutter.OpenTime, 
                                    Shutter.CloseTime);
                            }
                            else
                            {

                                Call(CameraHandle, () => SdkInstance.SetShutter(
                                    (int)Shutter.Type, 
                                    (int)ShutterMode.PermanentlyClosed, 
                                    Shutter.CloseTime, 
                                    Shutter.OpenTime));

                                Shutter = (
                                    Internal: ShutterMode.PermanentlyClosed,
                                    External: null,
                                    Shutter.Type,
                                    Shutter.OpenTime,
                                    Shutter.CloseTime);
                            }
                        }

                            if (_temperatureMonitorTimer != null)
                        {
                            if (_temperatureMonitorTimer.Enabled)
                                _temperatureMonitorTimer.Stop();
=======
                        if (IsAcquiring)
                           AbortAcquisition();

                        SetAutosave(Switch.Disabled);
>>>>>>> 753dbd00

                        if (Capabilities.SetFunctions.HasFlag(SetFunction.Temperature))
                        {
                            Call(CameraHandle, SdkInstance.CoolerOFF);
                            CoolerMode = Switch.Disabled;
                        }

                        if (Capabilities.Features.HasFlag(SdkFeatures.Shutter))
                        {
                            if (Capabilities.Features.HasFlag(SdkFeatures.ShutterEx))
                            {

                                Call(CameraHandle, () => SdkInstance.SetShutterEx(
                                    (int)Shutter.Type, 
                                    (int)ShutterMode.PermanentlyClosed, 
                                    Shutter.CloseTime, Shutter.OpenTime, 
                                    (int)ShutterMode.PermanentlyClosed));

                                Shutter = (
                                    Internal: ShutterMode.PermanentlyClosed, 
                                    External: ShutterMode.PermanentlyClosed, 
                                    Shutter.Type, 
                                    Shutter.OpenTime, 
                                    Shutter.CloseTime);
                            }
                            else
                            {

                                Call(CameraHandle, () => SdkInstance.SetShutter(
                                    (int)Shutter.Type, 
                                    (int)ShutterMode.PermanentlyClosed, 
                                    Shutter.CloseTime, 
                                    Shutter.OpenTime));

                                Shutter = (
                                    Internal: ShutterMode.PermanentlyClosed,
                                    External: null,
                                    Shutter.Type,
                                    Shutter.OpenTime,
                                    Shutter.CloseTime);
                            }
                        }

<<<<<<< HEAD

=======
                        if (_useSdkEvents)
                            _sdkEventCancellation.Cancel();
>>>>>>> 753dbd00
                    }

                    // If succeeded, removes camera instance from the list of cameras
                    CreatedCameras.TryRemove(CameraHandle.SdkPtr, out _);
                    // ShutsDown camera
                    CameraHandle.Dispose();
                }
            }
            base.Dispose(disposing);
        }

        /// <summary>
<<<<<<< HEAD
        /// Creates a new instance of Camera class to represent a connected Andor device.
        /// Maximum 8 cameras can be controlled at the same time
=======
        /// Starts process of acquisition asynchronously.
        /// This is the preferred way to acquire images from camera.
        /// To run synchronously, call i.e. <see cref="Task.Wait()"/> on the returned task.
>>>>>>> 753dbd00
        /// </summary>
        /// <param name="metadata">optional metadata to be utilized when images are saved.</param>
        /// <param name="token">Cancellation token that can be used to abort process.</param>
        /// <exception cref="AcquisitionInProgressException"/>
        /// <exception cref="AndorSdkException"/>
        /// <returns>Task that can be queried for execution status.</returns>
        public override async Task StartAcquisitionAsync(Request metadata = default, CancellationToken token = default)
        {
<<<<<<< HEAD
            // Stores return codes from SDK functions
            var n = GetNumberOfCameras();
            if (n == 0)
                throw new AndorSdkException("No ANDOR-compatible cameras found.", null);

            // If cameraIndex is less than 0, it is out of range
            if (camIndex < 0)
                throw new ArgumentException($"Camera index is out of range; Cannot be less than 0 (provided {camIndex}).");
            // If cameraIndex equals to or exceeds the number of available cameras, it is also out of range
            if (camIndex > n)
                throw new ArgumentException($"Camera index is out of range; Cannot be greater than {GetNumberOfCameras() - 1} (provided {camIndex}).");
            // If camera with such index is already in use, throws exception
            if (CreatedCameras.Count(cam => cam.Value.CameraIndex == camIndex) != 0)
                throw new ArgumentException($"Camera with index {camIndex} is already created.");

            // Stores the handle (SDK private pointer) to the camera. A unique identifier
            var result = CallWithoutHandle(SdkInstance.GetCameraHandle, camIndex, out int handle);
            ThrowIfError(result, nameof(SdkInstance.GetCameraHandle));

            // If succeed, assigns handle to Camera property
            CameraHandle = new SafeSdkCameraHandle(handle);
=======
            CheckIsDisposed();
            try
            {
                // Checks if acquisition is in progress; throws exception
                if (FailIfAcquiring(this, out var except))
                    throw except;

                // If camera is not idle, cannot start acquisition
                if (GetStatus() != CameraStatus.Idle)
                    throw new AndorSdkException("Camera is not in the idle mode.", null);

                var placeholder = 0f;
                if (FailIfError(
                    Call(CameraHandle,
                        () => SdkInstance.GetAcquisitionTimings(ref placeholder, ref placeholder,
                            ref _exposureTime)),
                    nameof(SdkInstance.GetAcquisitionTimings), out except))
                    throw except;

                var imageIndex = 1;
                var completionSrc = new TaskCompletionSource<bool>();

                void ListenAndCheckImages(object sender, EventArgs e)
                {
                    var status = GetStatus();
                    var acc = 0;
                    var kin = 0;
                    Call(CameraHandle, () => SdkInstance.GetAcquisitionProgress(ref acc, ref kin));
                    OnAcquisitionStatusChecked(new AcquisitionStatusEventArgs(status, DateTime.UtcNow, kin, acc));

                    var totalImg = (First: 0, Last: 0);
                    var result = Call(CameraHandle,
                        () => SdkInstance.GetNumberAvailableImages(ref totalImg.First, ref totalImg.Last));

>>>>>>> 753dbd00

                    Console.WriteLine($"IMAGES: {totalImg} {result} {GetStatus()}");

<<<<<<< HEAD
            // SetActiveAndLock();
            // SetActive();
            // Initializes current camera
            result = Call(CameraHandle, SdkInstance.Initialize, ".\\");
            ThrowIfError(result, nameof(SdkInstance.Initialize));

            // If succeeded, sets IsInitialized flag to true and adds current camera to the list of initialized cameras
            IsInitialized = true;
            if (!CreatedCameras.TryAdd(CameraHandle.SdkPtr, this))
                throw new InvalidOperationException("Failed to add camera to the concurrent dictionary");
=======
                    if (totalImg.First >= 0)
                    {
                        if (_sessionImageFlag)
                            for (; imageIndex <= totalImg.Last; imageIndex++)
                            {
                                var timing = GetImageTiming(imageIndex);
                                _sessionImageSource.OnNext((PullPreviewImage(imageIndex, metadata?.ImageFormat ?? ImageFormat.UnsignedInt16), timing, metadata));
                                OnNewImageReceived(
                                    new NewImageReceivedEventArgs(imageIndex, timing));
                            }
                        else
                            for (; imageIndex <= totalImg.Last; imageIndex++)
                                OnNewImageReceived(
                                    new NewImageReceivedEventArgs(imageIndex, GetImageTiming(imageIndex)));
                    }

                    if (token.IsCancellationRequested
                        && !completionSrc.Task.IsCompleted)
                        completionSrc.SetCanceled();
>>>>>>> 753dbd00

                    if (status != CameraStatus.Acquiring
                        && !completionSrc.Task.IsCompleted)
                        completionSrc.SetResult(true);
                }

                if (_useSdkEvents)
                {
                    SdkEventFired += ListenAndCheckImages;
                    var reg = token.Register(() => ListenAndCheckImages(this, default));
                    try
                    {
                        StartAcquisition();
                        await completionSrc.Task;
                    }
                    finally
                    {
                        reg.Dispose();
                        SdkEventFired -= ListenAndCheckImages;
                    }
                }
                else
                {
                    var timer = new System.Timers.Timer
                    {
                        AutoReset = true,
                        Enabled = false
                    };
                    var intervalMs = SettingsProvider.Settings.Get("PollingIntervalMS", 100);
                    intervalMs = intervalMs > 1000 || intervalMs < 10 ? 100 : intervalMs;
                    timer.Interval = intervalMs;

                    SdkEventFired += ListenAndCheckImages;
                    var reg = token.Register(() => ListenAndCheckImages(this, default));
                    try
                    {
                        timer.Start();
                        StartAcquisition();
                        await completionSrc.Task;
                    }
                    finally
                    {
                        reg.Dispose();
                        SdkEventFired -= ListenAndCheckImages;
                        timer.Stop();
                    }
                }


            }
            // If there were exceptions during status checking loop
            catch (TaskCanceledException)
            {
                // If awaited task is canceled through token,
                // signal AcquisitionAborted without throwing an exception
                AbortAcquisition();
            }
            catch
            {
                // Fire event
                // Quietly consume fatal error and fire event
                OnAcquisitionErrorReturned(new AcquisitionStatusEventArgs(default));
            }
            // Ensures that acquisition is properly finished and event is fired
            finally
            {
                IsAcquiring = false;
                OnAcquisitionFinished(new AcquisitionStatusEventArgs(GetStatus()));
            }
        }
        public override Image PullPreviewImage<T>(int index)
        {
            if(!(typeof(T) == typeof(ushort) || typeof(T) == typeof(int)))
                throw new ArgumentException($"Current SDK only supports {typeof(ushort)} and {typeof(int)} images.");

            if(CurrentSettings?.ImageArea is null)
                throw new NullReferenceException(
                    "Pulling image requires acquisition settings with specified image area applied to the current camera.");

            var indices = (First: 0, Last: 0);
            if (FailIfError(Call(CameraHandle, () => SdkInstance.GetNumberAvailableImages(ref indices.First, ref indices.Last)),
                nameof(SdkInstance.GetNumberAvailableImages),
                out var except))
                throw except;
            
            if (indices.First <= index && indices.Last <= index)
            {
                var testResult = SDK.DRV_SUCCESS;

                var size = CurrentSettings.ImageArea.Value; // -V3125
                var matrixSize = size.Width * size.Height;
               
                Array data = new T[matrixSize];
                var validInds = (First: 0, Last: 0);

                if (typeof(T) == typeof(ushort))
                {
                    if (FailIfError(testResult = Call(CameraHandle,
                        () => SdkInstance.GetImages16(index, index, (ushort[]) data, (uint) matrixSize,
                            ref validInds.First,
                            ref validInds.Last)), nameof(SdkInstance.GetImages16), out except))
                        throw except;
                }
                else if (typeof(T) == typeof(int))
                {
                    if (FailIfError(testResult = Call(CameraHandle,
                        () => SdkInstance.GetImages(index, index, (int[])data, (uint)matrixSize,
                            ref validInds.First,
                            ref validInds.Last)), nameof(SdkInstance.GetImages), out except))
                        throw except;
                }

                if (testResult != SDK.DRV_SUCCESS)
                    return null;

                var image = new Image(data, size.Width, size.Height, false);
                return image;
            }
            return null;
        }

        public override int GetTotalNumberOfAcquiredImages()
        {
            if (FailIfError(Call(CameraHandle, SdkInstance.GetTotalNumberImagesAcquired, out int nImages),
                nameof(SdkInstance.GetTotalNumberImagesAcquired),
                out var except))
                throw except;

            return nImages;
        }
       
        public override void StartImageSavingSequence(
            string folderPath, string imagePattern, 
            string filter,
            FitsKey[] extraKeys = null)
        {
            if (PathPatternChecker.IsMatch(folderPath))
                throw new ArgumentException(@"Illegal folder name.", nameof(folderPath));

            if (PathPatternChecker.IsMatch(imagePattern))
                throw new ArgumentException(@"Illegal image pattern name.", nameof(imagePattern));

            if (!string.IsNullOrWhiteSpace(filter))
                imagePattern += $"_{filter}";

<<<<<<< HEAD
        /// <summary>
        /// Starts process of acquisition asynchronously.
        /// This is the preferred way to acquire images from camera.
        /// To run synchronously, call i.e. <see cref="Task.Wait()"/> on the returned task.
        /// </summary>
        /// <param name="source">Cancellation token source that can be used to abort process.</param>
        /// <param name="timeout">Time interval in ms between subsequent camera status queries.</param>
        /// <exception cref="AcquisitionInProgressException"/>
        /// <exception cref="AndorSdkException"/>
        /// <returns>Task that can be queried for execution status.</returns>
        public override async Task StartAcquisitionAsync(CancellationTokenSource source, int timeout = StatusCheckTimeOutMs)
        {
            CheckIsDisposed();
=======
            if (!SettingsProvider.Settings.TryGet("RootDirectory", out string root))
                throw new InvalidOperationException(
                    "Configuration file does not contain required key \"RootDirectory\".");
>>>>>>> 753dbd00

            var dateStr = DateTime.Now.Add(TimeSpan.Parse(
                                      SettingsProvider.Settings.Get(@"RootDirectoryTimeOffset", "-12:00:00")))
                                  .ToString("yyyyMMdd");
            var path = Path.GetFullPath(Path.Combine(root, dateStr, folderPath));
            var relativePath = Path.Combine(dateStr, folderPath);

            if (!Directory.Exists(path))
                Directory.CreateDirectory(path);

<<<<<<< HEAD
                    // Marks acquisition asynchronous
                    IsAsyncAcquisition = true;

                    // Start acquisition
                    StartAcquisition();
=======
            var regex = new Regex($@"{imagePattern}_?(\d{{1,4}})\.fits",
                RegexOptions.Compiled | RegexOptions.CultureInvariant);

>>>>>>> 753dbd00

            _startImageIndex = Directory.EnumerateFiles(path, $"{imagePattern}_????.fits")
                                 .Reverse()
                                 .Select(x =>
                                 {
                                     var m = regex.Match(x);
                                     return m.Success ? int.Parse(m.Groups[1].Value) : 0;
                                 }).FirstOrDefault() + 1;

            _sessionImageCancellation = new CancellationTokenSource();
            _sessionImageFlag = true;
            async Task SaveAsync(Image im, DateTimeOffset time, Request metadata, int i, CancellationToken token = default)
            {
                var fitsType = metadata.ImageFormat == ImageFormat.UnsignedInt16
                    ? FitsImageType.Int16
                    : FitsImageType.Int32;

                var imgPath = Path.Combine(path, $"{imagePattern}_{_startImageIndex + i:0000}.fits");
                List<FitsKey> keys = null;
                var tempStatus = GetCurrentTemperature();
                await Task.Run(() =>
                {
                    keys = new List<FitsKey>(extraKeys?.Length ?? 10)
                    {
                        new FitsKey("CAMERA", FitsKeywordType.String, ToString()),
                        FitsKey.CreateDate("DATE", time.UtcDateTime),
                        new FitsKey("ACTEXPT", FitsKeywordType.Float, Timings.Exposure, "sec"),
                        new FitsKey("ACTACCT", FitsKeywordType.Float, Timings.Accumulation, "sec"),
                        new FitsKey("ACTKINT", FitsKeywordType.Float, Timings.Kinetic, "sec"),
                        new FitsKey(@"INDEX", FitsKeywordType.Integer, i, "Frame index in cycle"),
                        new FitsKey(@"TEMPC", FitsKeywordType.Float, tempStatus.Temperature, "Temperature in C"),
                        new FitsKey(@"TEMPST", FitsKeywordType.String, tempStatus.Status.ToString(), "Temperature status")
                    };
                    
                    if(!string.IsNullOrWhiteSpace(filter))
                        keys.Add(new FitsKey("FILTER", FitsKeywordType.String, filter));
                   
                    if (!(extraKeys is null))
                        keys.AddRange(extraKeys);

                    if(metadata.FitsKeys?.Any() == true)
                        keys.AddRange(metadata.FitsKeys);

                    if (!(CurrentSettings is null) &&
                        SettingsFitsKeys?.Count > 0)
                        keys.AddRange(SettingsFitsKeys);

                    keys.AddRange(SettingsProvider.MetaFitsKeys);


                });
                await FitsStream.WriteImageAsync(im, fitsType, imgPath, keys, token);

                // WATCH : new event
                OnImageSaved(new ImageSavedEventArgs(
                    Path.Combine(relativePath, $"{imagePattern}_{_startImageIndex + i:0000}.fits"),
                    i));
            }

<<<<<<< HEAD
                        // Checks if new image is already acquired and is available in camera memory

                        // Gets indexes of first and last available new images
                        var temp = (0, 0);
                        // ReSharper disable once AccessToModifiedClosure
                        ThrowIfError(Call(CameraHandle, () => SdkInstance.GetNumberNewImages(
                                ref temp.Item1, 
                                ref temp.Item2)),
                            nameof(SdkInstance.GetNumberNewImages));
                        acquiredImagesIndex = temp;

                        // If there is new image, updates indexes of previous available images and fires an event.
                        if (acquiredImagesIndex.Last != previousImages.Last
                            || acquiredImagesIndex.First != previousImages.First)
                        {
                            previousImages = acquiredImagesIndex;
=======

            _sessionImageSource = new Subject<(Image Image, DateTimeOffset Time, Request Metadata)>();

            _sessionSubscription = _sessionImageSource.ForEachAsync(
                (data, ind) => Task.Run(async () => 
                    await SaveAsync(data.Image, data.Time, data.Metadata, ind, _sessionImageCancellation.Token), _sessionImageCancellation.Token));
        }
        
        // TODO : move to base class and implement on other derived classes
        public override async Task FinishImageSavingSequenceAsync()
        {
            _sessionImageSource.OnCompleted();
            _sessionImageFlag = false;
            await _sessionSubscription;
        }

        public override void ApplySettings(SettingsBase settings)
        {

            CheckIsDisposed();
>>>>>>> 753dbd00


            if (settings.VSSpeed?.Index is int vsIndex
                && FailIfError(
                    Call(CameraHandle, SdkInstance.SetVSSpeed, vsIndex),
                    nameof(SdkInstance.SetVSSpeed),
                    out var except))
                throw except;

            if (settings.VSAmplitude is VSAmplitude ampl
                && FailIfError(
                    Call(CameraHandle, SdkInstance.SetVSAmplitude, (int) ampl),
                    nameof(SdkInstance.SetVSAmplitude),
                    out except))
                throw except;

            if (settings.ADConverter?.Index is int adIndex
                && FailIfError(
                    Call(CameraHandle, SdkInstance.SetADChannel, adIndex),
                    nameof(SdkInstance.SetADChannel),
                    out except))
                throw except;

            if (settings.OutputAmplifier?.Index is int oAmpIndex
                && FailIfError(
                    Call(CameraHandle, SdkInstance.SetOutputAmplifier, oAmpIndex),
                    nameof(SdkInstance.SetOutputAmplifier),
                    out except))
                throw except;

            if (settings.HSSpeed?.Index is int hsIndex
                && FailIfError(
                    Call(CameraHandle,
                        () => SdkInstance.SetHSSpeed(settings.OutputAmplifier?.Index ?? 0, hsIndex)),
                    nameof(SdkInstance.SetHSSpeed),
                    out except))
                throw except;



            if (settings.PreAmpGain?.Index is int ampIndex
                && FailIfError(
                    Call(CameraHandle, SdkInstance.SetPreAmpGain, ampIndex),
                    nameof(SdkInstance.SetPreAmpGain),
                    out except))
                throw except;


            if (settings.ImageArea is Rectangle image
                && FailIfError(
                    Call(CameraHandle,
                        () => SdkInstance.SetImage(1, 1, image.X1, image.X2, image.Y1, image.Y2)),
                    nameof(SdkInstance.SetImage),
                    out except))
                throw except;


            if (settings.AcquisitionMode is AcquisitionMode acqMode)
            {
                if (acqMode.HasFlag(AcquisitionMode.FrameTransfer))
                {
                    if (FailIfError(Call(CameraHandle, SdkInstance.SetFrameTransferMode, 1),
                        nameof(SdkInstance.SetFrameTransferMode),
                        out except))
                        throw except;

                    acqMode ^= AcquisitionMode.FrameTransfer;
                }
                else
                {
                    if (FailIfError(Call(CameraHandle, SdkInstance.SetFrameTransferMode, 0),
                        nameof(SdkInstance.SetFrameTransferMode),
                        out except))
                        throw except;
                }


                if (FailIfError(
                    Call(CameraHandle, SdkInstance.SetAcquisitionMode, EnumConverter.AcquisitionModeTable[acqMode]),
                    nameof(SdkInstance.SetAcquisitionMode),
                    out except))
                    throw except;

                // WATCH : Resetting options previously set by Accumulate/Kinetic cycle
                // No exception handling is required
                if (acqMode == AcquisitionMode.SingleScan
                    || acqMode == AcquisitionMode.RunTillAbort)
                    Call(CameraHandle, SdkInstance.SetAccumulationCycleTime, 0f);

                if (acqMode == AcquisitionMode.SingleScan
                    || acqMode == AcquisitionMode.RunTillAbort
                    || acqMode == AcquisitionMode.FastKinetics)
                    Call(CameraHandle, SdkInstance.SetNumberAccumulations, 1);

                if (acqMode == AcquisitionMode.SingleScan
                    || acqMode == AcquisitionMode.Accumulation
                    || acqMode == AcquisitionMode.FastKinetics)
                    Call(CameraHandle, SdkInstance.SetKineticCycleTime, 0f);

                if (acqMode == AcquisitionMode.SingleScan
                    || acqMode == AcquisitionMode.Accumulation
                    || acqMode == AcquisitionMode.RunTillAbort)
                    Call(CameraHandle, SdkInstance.SetNumberKinetics, 1);
            }
            else
                throw new NullReferenceException("Acquisition mode should be set before applying settings.");


            if (settings.ReadoutMode is ReadMode roMode)
            {
                if (FailIfError(
                    Call(CameraHandle, SdkInstance.SetReadMode, EnumConverter.ReadModeTable[roMode]),
                    nameof(SdkInstance.SetReadMode),
                    out except))
                    throw except;
            }
            else
                throw new NullReferenceException("Read mode should be set before applying settings.");

<<<<<<< HEAD
                    ThrowIfError(Call(CameraHandle, (ref (int, int) output) =>
                        SdkInstance.GetNumberNewImages(ref output.Item1, ref output.Item2),
                        out acquiredImagesIndex), nameof(SdkInstance.GetNumberNewImages));

                    // If there is new image, updates indexes of previous available images and fires an event.
                    if (acquiredImagesIndex.Last != previousImages.Last
                        || acquiredImagesIndex.First != previousImages.First)
                    {
                        OnNewImageReceived(new NewImageReceivedEventArgs(acquiredImagesIndex.First, acquiredImagesIndex.Last));
                    }

                    // If after end of acquisition camera status is not idle, throws exception
                    if (!source.Token.IsCancellationRequested && status != CameraStatus.Idle)
                        throw new AndorSdkException($"Acquisition finished with non-Idle status ({status}).", null);

                }
                // If there were exceptions during status checking loop
                catch
=======

            if (settings.TriggerMode is TriggerMode trMode)
            {
                if (FailIfError(
                    Call(CameraHandle, SdkInstance.SetTriggerMode,
                        EnumConverter.TriggerModeTable[trMode]),
                    nameof(SdkInstance.SetTriggerMode),
                    out except))
                    throw except;
            }
            else
                throw new NullReferenceException("Trigger mode should be set before applying settings.");

            if (settings.ExposureTime is float expTime)
            {
                if (FailIfError(
                    Call(CameraHandle, SdkInstance.SetExposureTime, expTime),
                    nameof(SdkInstance.SetExposureTime),
                    out except))
                    throw except;
            }
            else
                throw new NullReferenceException("Exposure time should be set before applying settings.");

            if (settings.AcquisitionMode?.HasFlag(AcquisitionMode.Accumulation) == true)
            {
                if (settings.AccumulateCycle?.Frames is int nAccFrames
                    && settings.AccumulateCycle.Value.Time is float accExpTime)
>>>>>>> 753dbd00
                {
                    if (FailIfError(
                        Call(CameraHandle, SdkInstance.SetNumberAccumulations, nAccFrames),
                        nameof(SdkInstance.SetNumberAccumulations),
                        out except))
                        throw except;

                    if (FailIfError(
                        Call(CameraHandle, SdkInstance.SetAccumulationCycleTime, accExpTime),
                        nameof(SdkInstance.SetAccumulationCycleTime),
                        out except))
                        throw except;
                }
                else
                    throw new NullReferenceException(
                        $"Accumulation cycle should be set if acquisition mode is {settings.AcquisitionMode.Value}.");
            }


            if (settings.AcquisitionMode?.HasFlag(AcquisitionMode.Kinetic) == true)
            {
                if (settings.AccumulateCycle?.Frames is int nAccFrames
                    && settings.AccumulateCycle.Value.Time is float accExpTime)
                {
                    if (FailIfError(
                        Call(CameraHandle, SdkInstance.SetNumberAccumulations, nAccFrames),
                        nameof(SdkInstance.SetNumberAccumulations),
                        out except))
                        throw except;

                    if (FailIfError(
                        Call(CameraHandle, SdkInstance.SetAccumulationCycleTime, accExpTime),
                        nameof(SdkInstance.SetAccumulationCycleTime),
                        out except))
                        throw except;
                }
                else
                    throw new NullReferenceException(
                        $"Accumulation cycle should be set if acquisition mode is {settings.AcquisitionMode.Value}.");

<<<<<<< HEAD
            var id = task.Id;
=======
                if (settings.KineticCycle?.Frames is int nKinFrames
                    && settings.KineticCycle.Value.Time is float kinExpTime)
                {
                    if (FailIfError(Call(CameraHandle, SdkInstance.SetNumberKinetics, nKinFrames),
                        nameof(SdkInstance.SetNumberKinetics),
                        out except))
                        throw except;

                    if (FailIfError(Call(CameraHandle, SdkInstance.SetKineticCycleTime, kinExpTime),
                        nameof(SdkInstance.SetKineticCycleTime), out except))
                        throw except;
                }
                else
                    throw new NullReferenceException(
                        $"Kinetic cycle should be set if acquisition mode is {settings.AcquisitionMode.Value}.");
            }
>>>>>>> 753dbd00

            if (settings.EMCCDGain is int gain)
            {
                if (settings.OutputAmplifier?.OutputAmplifier != OutputAmplification.ElectronMultiplication)
                    throw new NullReferenceException(
                        $"OutputAmplifier should be set to {OutputAmplification.ElectronMultiplication}");

                if (FailIfError(
                    Call(CameraHandle, SdkInstance.SetEMCCDGain, gain),
                    nameof(SdkInstance.SetEMCCDGain),
                    out except))
                    throw except;
            }

            var timings = (Exposure: 0f, Accumulate: 0f, Kinetic: 0f);

            if (FailIfError(Call(CameraHandle, () => SdkInstance.GetAcquisitionTimings(
                    ref timings.Exposure, ref timings.Accumulate, ref timings.Kinetic)),
                nameof(SdkInstance.GetAcquisitionTimings),
                out except))
                throw except;

            Timings = timings;
            base.ApplySettings(settings);
        }

        /// <summary>
        /// Queries the number of currently connected Andor cameras
        /// </summary>
        /// <exception cref="AndorSdkException"/>
        /// <returns>TNumber of detected cameras</returns>
        public static int GetNumberOfCameras()
        {
            // Variable is passed to SDK function

            var result = CallWithoutHandle(SdkInstance.GetAvailableCameras, out int cameraCount);
<<<<<<< HEAD
            ThrowIfError(result, nameof(SdkInstance.GetAvailableCameras));
=======
            if (FailIfError(result, nameof(SdkInstance.GetAvailableCameras), out var except))
                throw except;
>>>>>>> 753dbd00

            return cameraCount;
        }

<<<<<<< HEAD
        public new static CameraBase Create(int camIndex = 0, object otherParams = null)
            => new Camera(camIndex);

        public new static async Task<CameraBase> CreateAsync(int camIndex = 0, object otherParams = null)
            => await Task.Run(() => Create(camIndex, otherParams));

#if DEBUG
        public static CameraBase GetDebugInterface(int camIndex = 0)
            => new DebugCamera(camIndex);
#endif
=======
        public new static Camera Create(int camIndex = 0, params object[] @params)
            => new Camera(camIndex);

        public new static async Task<Camera> CreateAsync(int camIndex = 0, params object[] @params)
            => await Task.Run(() => Create(camIndex, @params));
>>>>>>> 753dbd00

    }

}<|MERGE_RESOLUTION|>--- conflicted
+++ resolved
@@ -38,11 +38,8 @@
 using ANDOR_CS.Enums;
 using ANDOR_CS.Events;
 using ANDOR_CS.Exceptions;
-<<<<<<< HEAD
-=======
 using DipolImage;
 using FITS_CS;
->>>>>>> 753dbd00
 #if X86
 using SDK = ATMCD32CS.AndorSDK;
 #endif
@@ -64,18 +61,9 @@
     /// </summary>
     public sealed class Camera : CameraBase
     {
-<<<<<<< HEAD
-
-        private Timer _temperatureMonitorTimer;
-        //private Task TemperatureMonitorWorker = null;
-        //private CancellationTokenSource TemperatureMonitorCancellationSource
-        //    = new CancellationTokenSource();
-
-=======
         private static readonly Regex PathPatternChecker =
             new Regex(@":|;|//|[/\\]?\.\.[/\\]", RegexOptions.Compiled | RegexOptions.IgnoreCase);
         
->>>>>>> 753dbd00
         private static readonly ConcurrentDictionary<int, CameraBase> CreatedCameras
             = new ConcurrentDictionary<int, CameraBase>();
         
@@ -123,10 +111,6 @@
         /// Creates a new instance of Camera class to represent a connected Andor device.
         /// Maximum 8 cameras can be controlled at the same time
         /// </summary>
-<<<<<<< HEAD
-        public static IReadOnlyDictionary<int, CameraBase> CamerasInUse
-            => CreatedCameras;
-=======
         /// <exception cref="AndorSdkException"/>
         /// <exception cref="ArgumentException"/>
         /// <exception cref="InvalidOperationException"/>
@@ -255,7 +239,6 @@
             NewImageReceived += (sender, args) => Console.WriteLine($"\tIMAGE RECEIVED {args.Index}\t{args.EventTime}");
 
         }
->>>>>>> 753dbd00
 
 
         /// <summary>
@@ -282,15 +265,6 @@
                 nameof(SdkInstance.GetCapabilities), 
                 out except)) throw except;
 
-<<<<<<< HEAD
-            //var result = Call(CameraHandle, () => SdkInstance.GetCapabilities(ref caps));
-            if (FailIfError(
-                Call(CameraHandle, () => SdkInstance.GetCapabilities(ref caps)),
-                nameof(SdkInstance.GetCapabilities), 
-                out except)) throw except;
-
-=======
->>>>>>> 753dbd00
             //ThrowIfError(result, nameof(SdkInstance.GetCapabilities));
 
             // Assigns current camera's property
@@ -351,11 +325,6 @@
             // To call SDK methods, current camera should be active (this.IsActive == true).
             // If it is not the case, then either it was not set active (wrong design of program) or an error happened 
             // while switching control to this camera (and thus behaviour is undefined)
-<<<<<<< HEAD
-            //if (!IsActive)
-            //    throw new AndorSdkException("Camera is not active. Cannot perform this operation.", null);
-=======
->>>>>>> 753dbd00
 
             // Variables used to retrieve minimum and maximum temperature range (if applicable)
             var min = 0;
@@ -399,7 +368,6 @@
                 //result = Call(CameraHandle, (ref (int H, int V) output) =>
                 //    SdkInstance.GetDetector(ref output.H, ref output.V),
                 //    out var detectorSize);
-<<<<<<< HEAD
 
                 if (FailIfError(
                     Call(CameraHandle, (ref (int H, int V) output) =>
@@ -408,16 +376,6 @@
                     nameof(SdkInstance.GetDetector),
                     out except)) throw except;
 
-=======
-
-                if (FailIfError(
-                    Call(CameraHandle, (ref (int H, int V) output) =>
-                            SdkInstance.GetDetector(ref output.H, ref output.V),
-                        out var detectorSize),
-                    nameof(SdkInstance.GetDetector),
-                    out except)) throw except;
-
->>>>>>> 753dbd00
                 h = detectorSize.H;
                 v = detectorSize.V;
 
@@ -512,7 +470,6 @@
                         SdkInstance.GetAmpDesc(locIndex, ref output, AmpDescriptorMaxLength), out var ampName),
                     nameof(SdkInstance.GetAmpDesc),
                     out except)) throw except;
-<<<<<<< HEAD
 
 
                     // Retrieves maximum horizontal speed
@@ -523,18 +480,6 @@
                     nameof(SdkInstance.GetAmpMaxSpeed),
                     out except)) throw except;
 
-=======
-
-
-                    // Retrieves maximum horizontal speed
-                    //result = Call(CameraHandle, SdkInstance.GetAmpMaxSpeed, ampIndex, out float speed);
-                    //ThrowIfError(result, nameof(SdkInstance.GetAmpMaxSpeed));
-                if (FailIfError(
-                    Call(CameraHandle, SdkInstance.GetAmpMaxSpeed, ampIndex, out float speed),
-                    nameof(SdkInstance.GetAmpMaxSpeed),
-                    out except)) throw except;
-
->>>>>>> 753dbd00
 
                 // Adds obtained values to array
                 amplifiers[ampIndex] = (
@@ -609,20 +554,6 @@
                 speedArray[speedIndex] = localSpeed;
             }
 
-<<<<<<< HEAD
-            var (low, high) = (0, 0);
-
-            if (Capabilities.GetFunctions.HasFlag(GetFunction.EmccdGain))
-            {
-                Call(CameraHandle, (ref (int Low, int High) output) =>
-                    SdkInstance.GetEMGainRange(ref output.Low, ref output.High),
-                    out var gainRange);
-                low = gainRange.Low;
-                high = gainRange.High;
-            }
-
-=======
->>>>>>> 753dbd00
             // Assembles a new CameraProperties object using collected above information
             Properties = new CameraProperties
             {
@@ -662,12 +593,8 @@
 
             var result = Call(CameraHandle, () => SdkInstance.GetSoftwareVersion(ref eprom, ref cof, ref driverRev, ref driverVer, ref dllRev, ref dllVer));
 
-<<<<<<< HEAD
-            ThrowIfError(result, nameof(SdkInstance.GetSoftwareVersion));
-=======
             if (FailIfError(result, nameof(SdkInstance.GetSoftwareVersion), out except))
                 throw except;
->>>>>>> 753dbd00
 
             // Assigns obtained version information to the class field
             Software = (
@@ -688,12 +615,8 @@
 
             result = Call(CameraHandle, () => SdkInstance.GetHardwareVersion(ref pcb, ref decode, ref dummy, ref dummy, ref firmwareVer, ref firmwareRev));
 
-<<<<<<< HEAD
-            ThrowIfError(result, nameof(SdkInstance.GetHardwareVersion));
-=======
             if (FailIfError(result, nameof(SdkInstance.GetHardwareVersion), out except))
                 throw except;
->>>>>>> 753dbd00
 
             // Assigns obtained hardware versions to the class field
             Hardware = (
@@ -706,17 +629,6 @@
 
         private async void AutosaveWriter(object sender, NewImageReceivedEventArgs e)
         {
-<<<<<<< HEAD
-            // Checks if temperature can be queried
-            if (!IsDisposed && // camera is not disposed
-                (   !IsAcquiring ||  // either it is not acquiring or it supports run-time queries
-                    Capabilities.Features.HasFlag(SdkFeatures.ReadTemperatureDuringAcquisition)) &&
-                sender is Timer t && // sender is Timer
-                t.Enabled) // and Timer is enabled (not stopped and not in process of disposal)
-            {
-                // Gets temperature and status
-                var (status, temp) = GetCurrentTemperature();
-=======
             if (Autosave == Switch.Enabled)
             {
                 await Task.Run(() =>
@@ -731,7 +643,6 @@
                             type = FitsImageType.Int32;
                             break;
                     }
->>>>>>> 753dbd00
 
                     var image = PullPreviewImage(e.Index, AutosaveFormat);
                     if (!(image is null))
@@ -770,14 +681,10 @@
         }
 
         /// <summary>
-<<<<<<< HEAD
-        /// Retrieves new image from camera buffer and pushes it to queue.
-=======
         /// Starts acquisition of the image. Does not block current thread.
         /// To monitor acquisition progress, use <see cref="GetStatus"/>.
         /// Fires <see cref="CameraBase.OnAcquisitionStarted"/> 
         /// Async version allows <see cref="Camera"/> to properly monitor acquisition progress.
->>>>>>> 753dbd00
         /// </summary>
         /// <exception cref="AcquisitionInProgressException"/>
         /// <exception cref="AndorSdkException"/>
@@ -785,18 +692,6 @@
         {
             CheckIsDisposed();
 
-<<<<<<< HEAD
-            if (CurrentSettings.ImageArea != null)
-            {
-                var array = new ushort[CurrentSettings.ImageArea.Value.Height * CurrentSettings.ImageArea.Value.Width];
-                var (first, last) = (0, 0);
-                ThrowIfError(Call(CameraHandle, () =>
-                    SdkInstance.GetImages16(e.Last, e.Last, array, (uint)(array.Length), ref first, ref last)), nameof(SdkInstance.GetImages16));
-
-                _acquiredImages.Enqueue(new Image(array, CurrentSettings.ImageArea.Value.Width, CurrentSettings.ImageArea.Value.Height));
-            }
-        }
-=======
             // If acquisition is already in progress, throw exception
             if (FailIfAcquiring(this, out var except))
                 throw except;
@@ -813,7 +708,6 @@
             if (FailIfError(Call(CameraHandle, SdkInstance.StartAcquisition), nameof(SdkInstance.StartAcquisition),
                 out except))
                 throw except;
->>>>>>> 753dbd00
 
             IsAcquiring = true;
             OnAcquisitionStarted(new AcquisitionStatusEventArgs(GetStatus()));
@@ -843,18 +737,11 @@
             // Tries to abort acquisition
             var result = Call(CameraHandle, SdkInstance.AbortAcquisition);
 
-<<<<<<< HEAD
-                // Tries to make this camera active
-                var result = Call(CameraHandle, SdkInstance.SetCurrentCamera, CameraHandle.SdkPtr);
-                // If it fails, throw an exception
-                ThrowIfError(result, nameof(SdkInstance.SetCurrentCamera));
-=======
             switch (result)
             {
                 case SDK.DRV_SUCCESS:
                     // Fires AcquisitionAborted event
                     OnAcquisitionAborted(new AcquisitionStatusEventArgs(GetStatus()));
->>>>>>> 753dbd00
 
                     // Marks the end of acquisition
                     IsAcquiring = false;
@@ -881,30 +768,13 @@
             CheckIsDisposed();
 
             // Queries status, throws exception if error happened
-<<<<<<< HEAD
-            ThrowIfError(Call(CameraHandle, SdkInstance.GetStatus, out int status), nameof(SdkInstance.GetStatus));
-=======
             if (FailIfError(Call(CameraHandle, SdkInstance.GetStatus, out int status), nameof(SdkInstance.GetStatus),
                 out var except))
                 throw except;
->>>>>>> 753dbd00
 
             // Converts status to enum
             var camStatus = (CameraStatus)status;
 
-<<<<<<< HEAD
-            // If acquisition is started without background task, camera instance 
-            // is in acquisition state, but actual camera returns status that is different
-            // from "Acquiring", then updates status, acknowledging end of acquisition 
-            // end firing AcquisitionFinished event.
-            // Without this call there is no way to synchronously update instance of camera class
-            // when real acquisition on camera finished.
-            if (!IsAcquiring || IsAsyncAcquisition || camStatus == CameraStatus.Acquiring)
-                return camStatus;
-            IsAcquiring = false;
-            OnAcquisitionFinished(new AcquisitionStatusEventArgs(camStatus, false));
-=======
->>>>>>> 753dbd00
             return camStatus;
         }
 
@@ -935,12 +805,8 @@
 
             var result = Call(CameraHandle, SdkInstance.SetFanMode, (int)mode);
 
-<<<<<<< HEAD
-            ThrowIfError(result, nameof(SdkInstance.SetFanMode));
-=======
             if (FailIfError(result, nameof(SdkInstance.SetFanMode), out except))
                 throw except;
->>>>>>> 753dbd00
 
             FanMode = mode;
 
@@ -966,16 +832,11 @@
                 result = Call(CameraHandle, SdkInstance.CoolerON);
             else if (mode == Switch.Disabled)
                 result = Call(CameraHandle, SdkInstance.CoolerOFF);
-<<<<<<< HEAD
-
-            ThrowIfError(result, nameof(SdkInstance.CoolerON) + " or " + nameof(SdkInstance.CoolerOFF));
-=======
 
             if (FailIfError(result, nameof(SdkInstance.CoolerON) + " or " + nameof(SdkInstance.CoolerOFF),
                 out var except))
                 throw except;
 
->>>>>>> 753dbd00
             CoolerMode = mode;
 
         }
@@ -1009,26 +870,17 @@
                      $"{Properties.AllowedTemperatures.Maximum }).");
 
             var result = Call(CameraHandle, SdkInstance.SetTemperature, temperature);
-<<<<<<< HEAD
-            ThrowIfError(result, nameof(SdkInstance.SetTemperature));
-=======
             if (FailIfError(result, nameof(SdkInstance.SetTemperature), out except))
                 throw except;
->>>>>>> 753dbd00
 
         }
 
         public override void ShutterControl(
             ShutterMode inter,
-<<<<<<< HEAD
-            ShutterMode extrn = ShutterMode.FullyAuto,
-            TtlShutterSignal type = TtlShutterSignal.Low)
-=======
             ShutterMode extrn,
             int opTime,
             int clTime,
             TtlShutterSignal type)
->>>>>>> 753dbd00
         {
             if (clTime < 0)
                 throw new ArgumentOutOfRangeException($"Closing time cannot be less than 0 (should be {clTime} > {0}).");
@@ -1048,12 +900,8 @@
                 var result = Call(CameraHandle, () => SdkInstance.SetShutterEx((int)type, (int)inter, clTime, opTime, (int)extrn));
 
 
-<<<<<<< HEAD
-                ThrowIfError(result, nameof(SdkInstance.SetShutterEx));
-=======
                 if(FailIfError(result, nameof(SdkInstance.SetShutterEx), out var except))
                     throw except;
->>>>>>> 753dbd00
 
                 Shutter = (Internal: inter, External: extrn, Type: type, OpenTime: opTime, CloseTime: clTime);
             }
@@ -1063,19 +911,13 @@
                 var result = Call(CameraHandle, () => SdkInstance.SetShutter((int)type, (int)inter, clTime, opTime));
 
 
-<<<<<<< HEAD
-                ThrowIfError(result, nameof(SdkInstance.SetShutter));
-=======
                 if(FailIfError(result, nameof(SdkInstance.SetShutter), out var except))
                     throw except;
->>>>>>> 753dbd00
 
                 Shutter = (Internal: inter, External: null, Type: type, OpenTime: opTime, CloseTime: clTime);
             }
         }
 
-<<<<<<< HEAD
-=======
         public override void ShutterControl(ShutterMode inter, ShutterMode extrn)
         {
             ShutterControl(inter, extrn,
@@ -1084,7 +926,6 @@
                 (TtlShutterSignal)SettingsProvider.Settings.Get("TTLShutterSignal", 1));
         }
 
->>>>>>> 753dbd00
         /// <inheritdoc />
         /// <summary>
         /// Returns current camera temperature and temperature status
@@ -1117,22 +958,7 @@
 
         }
 
-<<<<<<< HEAD
-        /// <summary>
-        /// Starts acquisition of the image. Does not block current thread.
-        /// To monitor acquisition progress, use <see cref="GetStatus"/>.
-        /// Fires <see cref="CameraBase.OnAcquisitionStarted"/> 
-        /// with <see cref="AcquisitionStatusEventArgs.IsAsync"/> = false.
-        /// NOTE: this method is not recommended. Consider using async version
-        /// <see cref="StartAcquisitionAsync(CancellationTokenSource,int)"/>.
-        /// Async version allows <see cref="Camera"/> to properly monitor acquisition progress.
-        /// </summary>
-        /// <exception cref="AcquisitionInProgressException"/>
-        /// <exception cref="AndorSdkException"/>
-        public override void StartAcquisition()
-=======
         public override void SetAutosave(Switch mode, ImageFormat format = ImageFormat.SignedInt32)
->>>>>>> 753dbd00
         {
             if (Autosave == Switch.Disabled
                 && mode == Switch.Enabled)
@@ -1141,13 +967,8 @@
                 {
                     _autosavePath = Path.GetFullPath(Path.Combine(root, "Autosave"));
 
-<<<<<<< HEAD
-            // Starts acquisition
-            ThrowIfError(Call(CameraHandle, SdkInstance.StartAcquisition), nameof(SdkInstance.StartAcquisition));
-=======
                     if (!Directory.Exists(_autosavePath))
                         Directory.CreateDirectory(_autosavePath);
->>>>>>> 753dbd00
 
                     NewImageReceived += AutosaveWriter;
                     base.SetAutosave(mode, format);
@@ -1191,25 +1012,15 @@
                 )
                 chunkSizeMiB = 16;
 
-<<<<<<< HEAD
-            // If there is no acquisition, throws exception
-            if (!IsAcquiring)
-                throw new AndorSdkException("Acquisition abort attempted while there is no acquisition in progress.", null);
-=======
             // Not sure if it can overflow
             var nImgPerBlock = Math.Min(
                 (int) Math.Floor(1.0 * chunkSizeMiB / imageSizeInBytes * 1024 * 1024),
                 n);
->>>>>>> 753dbd00
 
             Array buffer = new T[nImgPerBlock * matrixSize];
             var nBlocks = (int) Math.Ceiling(1.0 * n / nImgPerBlock);
             var validIndices = (First: 0, Last: 0);
 
-<<<<<<< HEAD
-            // Tries to abort acquisition
-            ThrowIfError(Call(CameraHandle, SdkInstance.AbortAcquisition), nameof(SdkInstance.AbortAcquisition));
-=======
             return await Task.Run(() =>
             {
                 var images = new Image[n];
@@ -1238,7 +1049,6 @@
                             out var except))
                             throw except;
                     }
->>>>>>> 753dbd00
 
                     for (var j = 0; j < imgEnd - imgStart; j++)
                     {
@@ -1257,41 +1067,6 @@
 
         public override async Task<Image[]> PullAllImagesAsync(ImageFormat format, CancellationToken token)
         {
-<<<<<<< HEAD
-            CheckIsDisposed();
-
-            // Throws if temperature monitoring is not supported
-            if (!Capabilities.GetFunctions.HasFlag(GetFunction.Temperature))
-                throw new NotSupportedException("Camera dose not support temperature queries.");
-
-            // If monitor should be enabled
-            if (mode == Switch.Enabled)
-            {
-
-                if (_temperatureMonitorTimer == null)
-                    _temperatureMonitorTimer = new Timer();
-
-                if (_temperatureMonitorTimer.Enabled)
-                    _temperatureMonitorTimer.Stop();
-
-                _temperatureMonitorTimer.AutoReset = true;
-
-                _temperatureMonitorTimer.Interval = timeout;
-
-                _temperatureMonitorTimer.Elapsed += TemperatureMonitorCycler;
-
-                _temperatureMonitorTimer.Start();
-
-                IsTemperatureMonitored = true;
-
-            }
-            else
-            {
-                _temperatureMonitorTimer?.Stop();
-                IsTemperatureMonitored = false;
-            }
-
-=======
             switch (format)
             {
                 case ImageFormat.UnsignedInt16:
@@ -1301,7 +1076,6 @@
                 default:
                     throw new ArgumentException("Unsupported image type.", nameof(format));
             }
->>>>>>> 753dbd00
         }
 
         /// <summary>
@@ -1326,10 +1100,6 @@
         /// </summary>
         protected override void Dispose(bool disposing)
         {
-<<<<<<< HEAD
-
-=======
->>>>>>> 753dbd00
             if (!IsDisposed)
             {
                 if (disposing)
@@ -1338,7 +1108,11 @@
                     // If camera has valid SDK pointer and is initialized
                     if (IsInitialized && !CameraHandle.IsClosed && !CameraHandle.IsInvalid)
                     {
-<<<<<<< HEAD
+                        if (IsAcquiring)
+                           AbortAcquisition();
+
+                        SetAutosave(Switch.Disabled);
+
                         if (Capabilities.SetFunctions.HasFlag(SetFunction.Temperature))
                         {
                             Call(CameraHandle, SdkInstance.CoolerOFF);
@@ -1381,65 +1155,8 @@
                             }
                         }
 
-                            if (_temperatureMonitorTimer != null)
-                        {
-                            if (_temperatureMonitorTimer.Enabled)
-                                _temperatureMonitorTimer.Stop();
-=======
-                        if (IsAcquiring)
-                           AbortAcquisition();
-
-                        SetAutosave(Switch.Disabled);
->>>>>>> 753dbd00
-
-                        if (Capabilities.SetFunctions.HasFlag(SetFunction.Temperature))
-                        {
-                            Call(CameraHandle, SdkInstance.CoolerOFF);
-                            CoolerMode = Switch.Disabled;
-                        }
-
-                        if (Capabilities.Features.HasFlag(SdkFeatures.Shutter))
-                        {
-                            if (Capabilities.Features.HasFlag(SdkFeatures.ShutterEx))
-                            {
-
-                                Call(CameraHandle, () => SdkInstance.SetShutterEx(
-                                    (int)Shutter.Type, 
-                                    (int)ShutterMode.PermanentlyClosed, 
-                                    Shutter.CloseTime, Shutter.OpenTime, 
-                                    (int)ShutterMode.PermanentlyClosed));
-
-                                Shutter = (
-                                    Internal: ShutterMode.PermanentlyClosed, 
-                                    External: ShutterMode.PermanentlyClosed, 
-                                    Shutter.Type, 
-                                    Shutter.OpenTime, 
-                                    Shutter.CloseTime);
-                            }
-                            else
-                            {
-
-                                Call(CameraHandle, () => SdkInstance.SetShutter(
-                                    (int)Shutter.Type, 
-                                    (int)ShutterMode.PermanentlyClosed, 
-                                    Shutter.CloseTime, 
-                                    Shutter.OpenTime));
-
-                                Shutter = (
-                                    Internal: ShutterMode.PermanentlyClosed,
-                                    External: null,
-                                    Shutter.Type,
-                                    Shutter.OpenTime,
-                                    Shutter.CloseTime);
-                            }
-                        }
-
-<<<<<<< HEAD
-
-=======
                         if (_useSdkEvents)
                             _sdkEventCancellation.Cancel();
->>>>>>> 753dbd00
                     }
 
                     // If succeeded, removes camera instance from the list of cameras
@@ -1452,14 +1169,9 @@
         }
 
         /// <summary>
-<<<<<<< HEAD
-        /// Creates a new instance of Camera class to represent a connected Andor device.
-        /// Maximum 8 cameras can be controlled at the same time
-=======
         /// Starts process of acquisition asynchronously.
         /// This is the preferred way to acquire images from camera.
         /// To run synchronously, call i.e. <see cref="Task.Wait()"/> on the returned task.
->>>>>>> 753dbd00
         /// </summary>
         /// <param name="metadata">optional metadata to be utilized when images are saved.</param>
         /// <param name="token">Cancellation token that can be used to abort process.</param>
@@ -1468,29 +1180,6 @@
         /// <returns>Task that can be queried for execution status.</returns>
         public override async Task StartAcquisitionAsync(Request metadata = default, CancellationToken token = default)
         {
-<<<<<<< HEAD
-            // Stores return codes from SDK functions
-            var n = GetNumberOfCameras();
-            if (n == 0)
-                throw new AndorSdkException("No ANDOR-compatible cameras found.", null);
-
-            // If cameraIndex is less than 0, it is out of range
-            if (camIndex < 0)
-                throw new ArgumentException($"Camera index is out of range; Cannot be less than 0 (provided {camIndex}).");
-            // If cameraIndex equals to or exceeds the number of available cameras, it is also out of range
-            if (camIndex > n)
-                throw new ArgumentException($"Camera index is out of range; Cannot be greater than {GetNumberOfCameras() - 1} (provided {camIndex}).");
-            // If camera with such index is already in use, throws exception
-            if (CreatedCameras.Count(cam => cam.Value.CameraIndex == camIndex) != 0)
-                throw new ArgumentException($"Camera with index {camIndex} is already created.");
-
-            // Stores the handle (SDK private pointer) to the camera. A unique identifier
-            var result = CallWithoutHandle(SdkInstance.GetCameraHandle, camIndex, out int handle);
-            ThrowIfError(result, nameof(SdkInstance.GetCameraHandle));
-
-            // If succeed, assigns handle to Camera property
-            CameraHandle = new SafeSdkCameraHandle(handle);
-=======
             CheckIsDisposed();
             try
             {
@@ -1525,22 +1214,9 @@
                     var result = Call(CameraHandle,
                         () => SdkInstance.GetNumberAvailableImages(ref totalImg.First, ref totalImg.Last));
 
->>>>>>> 753dbd00
 
                     Console.WriteLine($"IMAGES: {totalImg} {result} {GetStatus()}");
 
-<<<<<<< HEAD
-            // SetActiveAndLock();
-            // SetActive();
-            // Initializes current camera
-            result = Call(CameraHandle, SdkInstance.Initialize, ".\\");
-            ThrowIfError(result, nameof(SdkInstance.Initialize));
-
-            // If succeeded, sets IsInitialized flag to true and adds current camera to the list of initialized cameras
-            IsInitialized = true;
-            if (!CreatedCameras.TryAdd(CameraHandle.SdkPtr, this))
-                throw new InvalidOperationException("Failed to add camera to the concurrent dictionary");
-=======
                     if (totalImg.First >= 0)
                     {
                         if (_sessionImageFlag)
@@ -1560,7 +1236,6 @@
                     if (token.IsCancellationRequested
                         && !completionSrc.Task.IsCompleted)
                         completionSrc.SetCanceled();
->>>>>>> 753dbd00
 
                     if (status != CameraStatus.Acquiring
                         && !completionSrc.Task.IsCompleted)
@@ -1706,25 +1381,9 @@
             if (!string.IsNullOrWhiteSpace(filter))
                 imagePattern += $"_{filter}";
 
-<<<<<<< HEAD
-        /// <summary>
-        /// Starts process of acquisition asynchronously.
-        /// This is the preferred way to acquire images from camera.
-        /// To run synchronously, call i.e. <see cref="Task.Wait()"/> on the returned task.
-        /// </summary>
-        /// <param name="source">Cancellation token source that can be used to abort process.</param>
-        /// <param name="timeout">Time interval in ms between subsequent camera status queries.</param>
-        /// <exception cref="AcquisitionInProgressException"/>
-        /// <exception cref="AndorSdkException"/>
-        /// <returns>Task that can be queried for execution status.</returns>
-        public override async Task StartAcquisitionAsync(CancellationTokenSource source, int timeout = StatusCheckTimeOutMs)
-        {
-            CheckIsDisposed();
-=======
             if (!SettingsProvider.Settings.TryGet("RootDirectory", out string root))
                 throw new InvalidOperationException(
                     "Configuration file does not contain required key \"RootDirectory\".");
->>>>>>> 753dbd00
 
             var dateStr = DateTime.Now.Add(TimeSpan.Parse(
                                       SettingsProvider.Settings.Get(@"RootDirectoryTimeOffset", "-12:00:00")))
@@ -1735,17 +1394,9 @@
             if (!Directory.Exists(path))
                 Directory.CreateDirectory(path);
 
-<<<<<<< HEAD
-                    // Marks acquisition asynchronous
-                    IsAsyncAcquisition = true;
-
-                    // Start acquisition
-                    StartAcquisition();
-=======
             var regex = new Regex($@"{imagePattern}_?(\d{{1,4}})\.fits",
                 RegexOptions.Compiled | RegexOptions.CultureInvariant);
 
->>>>>>> 753dbd00
 
             _startImageIndex = Directory.EnumerateFiles(path, $"{imagePattern}_????.fits")
                                  .Reverse()
@@ -1805,24 +1456,6 @@
                     i));
             }
 
-<<<<<<< HEAD
-                        // Checks if new image is already acquired and is available in camera memory
-
-                        // Gets indexes of first and last available new images
-                        var temp = (0, 0);
-                        // ReSharper disable once AccessToModifiedClosure
-                        ThrowIfError(Call(CameraHandle, () => SdkInstance.GetNumberNewImages(
-                                ref temp.Item1, 
-                                ref temp.Item2)),
-                            nameof(SdkInstance.GetNumberNewImages));
-                        acquiredImagesIndex = temp;
-
-                        // If there is new image, updates indexes of previous available images and fires an event.
-                        if (acquiredImagesIndex.Last != previousImages.Last
-                            || acquiredImagesIndex.First != previousImages.First)
-                        {
-                            previousImages = acquiredImagesIndex;
-=======
 
             _sessionImageSource = new Subject<(Image Image, DateTimeOffset Time, Request Metadata)>();
 
@@ -1843,7 +1476,6 @@
         {
 
             CheckIsDisposed();
->>>>>>> 753dbd00
 
 
             if (settings.VSSpeed?.Index is int vsIndex
@@ -1963,26 +1595,6 @@
             else
                 throw new NullReferenceException("Read mode should be set before applying settings.");
 
-<<<<<<< HEAD
-                    ThrowIfError(Call(CameraHandle, (ref (int, int) output) =>
-                        SdkInstance.GetNumberNewImages(ref output.Item1, ref output.Item2),
-                        out acquiredImagesIndex), nameof(SdkInstance.GetNumberNewImages));
-
-                    // If there is new image, updates indexes of previous available images and fires an event.
-                    if (acquiredImagesIndex.Last != previousImages.Last
-                        || acquiredImagesIndex.First != previousImages.First)
-                    {
-                        OnNewImageReceived(new NewImageReceivedEventArgs(acquiredImagesIndex.First, acquiredImagesIndex.Last));
-                    }
-
-                    // If after end of acquisition camera status is not idle, throws exception
-                    if (!source.Token.IsCancellationRequested && status != CameraStatus.Idle)
-                        throw new AndorSdkException($"Acquisition finished with non-Idle status ({status}).", null);
-
-                }
-                // If there were exceptions during status checking loop
-                catch
-=======
 
             if (settings.TriggerMode is TriggerMode trMode)
             {
@@ -2011,7 +1623,6 @@
             {
                 if (settings.AccumulateCycle?.Frames is int nAccFrames
                     && settings.AccumulateCycle.Value.Time is float accExpTime)
->>>>>>> 753dbd00
                 {
                     if (FailIfError(
                         Call(CameraHandle, SdkInstance.SetNumberAccumulations, nAccFrames),
@@ -2052,9 +1663,6 @@
                     throw new NullReferenceException(
                         $"Accumulation cycle should be set if acquisition mode is {settings.AcquisitionMode.Value}.");
 
-<<<<<<< HEAD
-            var id = task.Id;
-=======
                 if (settings.KineticCycle?.Frames is int nKinFrames
                     && settings.KineticCycle.Value.Time is float kinExpTime)
                 {
@@ -2071,7 +1679,6 @@
                     throw new NullReferenceException(
                         $"Kinetic cycle should be set if acquisition mode is {settings.AcquisitionMode.Value}.");
             }
->>>>>>> 753dbd00
 
             if (settings.EMCCDGain is int gain)
             {
@@ -2108,34 +1715,17 @@
             // Variable is passed to SDK function
 
             var result = CallWithoutHandle(SdkInstance.GetAvailableCameras, out int cameraCount);
-<<<<<<< HEAD
-            ThrowIfError(result, nameof(SdkInstance.GetAvailableCameras));
-=======
             if (FailIfError(result, nameof(SdkInstance.GetAvailableCameras), out var except))
                 throw except;
->>>>>>> 753dbd00
 
             return cameraCount;
         }
 
-<<<<<<< HEAD
-        public new static CameraBase Create(int camIndex = 0, object otherParams = null)
-            => new Camera(camIndex);
-
-        public new static async Task<CameraBase> CreateAsync(int camIndex = 0, object otherParams = null)
-            => await Task.Run(() => Create(camIndex, otherParams));
-
-#if DEBUG
-        public static CameraBase GetDebugInterface(int camIndex = 0)
-            => new DebugCamera(camIndex);
-#endif
-=======
         public new static Camera Create(int camIndex = 0, params object[] @params)
             => new Camera(camIndex);
 
         public new static async Task<Camera> CreateAsync(int camIndex = 0, params object[] @params)
             => await Task.Run(() => Create(camIndex, @params));
->>>>>>> 753dbd00
 
     }
 
