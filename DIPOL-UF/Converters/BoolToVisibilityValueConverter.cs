﻿//    This file is part of Dipol-3 Camera Manager.

//     MIT License
//     
//     Copyright(c) 2018-2019 Ilia Kosenkov
//     
//     Permission is hereby granted, free of charge, to any person obtaining a copy
//     of this software and associated documentation files (the "Software"), to deal
//     in the Software without restriction, including without limitation the rights
//     to use, copy, modify, merge, publish, distribute, sublicense, and/or sell
//     copies of the Software, and to permit persons to whom the Software is
//     furnished to do so, subject to the following conditions:
//     
//     The above copyright notice and this permission notice shall be included in all
//     copies or substantial portions of the Software.
//     
//     THE SOFTWARE IS PROVIDED "AS IS", WITHOUT WARRANTY OF ANY KIND, EXPRESS OR
//     IMPLIED, INCLUDING BUT NOT LIMITED TO THE WARRANTIES OF MERCHANTABILITY,
//     FITNESS FOR A PARTICULAR PURPOSE AND NONINFINGEMENT. IN NO EVENT SHALL THE
//     AUTHORS OR COPYRIGHT HOLDERS BE LIABLE FOR ANY CLAIM, DAMAGES OR OTHER
//     LIABILITY, WHETHER IN AN ACTION OF CONTRACT, TORT OR OTHERWISE, ARISING FROM,
//     OUT OF OR IN CONNECTION WITH THE SOFTWARE OR THE USE OR OTHER DEALINGS IN THE
//     SOFTWARE.

using System;
using System.ComponentModel;
using System.Windows.Data;
using System.Windows;
using System.Globalization;

namespace DIPOL_UF.Converters
{
    [ValueConversion(typeof(bool), typeof(Visibility))]
    public class BoolToVisibilityValueConverter : IValueConverter
    {
        public object Convert(object value, Type targetType, object parameter, CultureInfo culture)
        {
<<<<<<< HEAD
            if (value == null)
=======
#if DEBUG
            // Designer always Visibility.Visible
            if (DesignerProperties.GetIsInDesignMode(new DependencyObject()))
                return Visibility.Visible;
#endif
            if (value is null)
>>>>>>> 798ef417
                return Visibility.Hidden;
            var boolVal = (bool)value;
            if (boolVal)
                return Visibility.Visible;
            if (parameter is Visibility vis)
                return vis;
            return Visibility.Hidden;
        }

        public object ConvertBack(object value, Type targetType, object parameter, CultureInfo culture)
        {
            if (!(value is Visibility visVal)) return false;

            switch (visVal)
            {
                case Visibility.Visible:
                    return true;
                case Visibility.Collapsed:
                    if (parameter is bool boolPar)
                        return boolPar;
                    return false;
                default:
                    return false;
            }
            
        }
    }
}<|MERGE_RESOLUTION|>--- conflicted
+++ resolved
@@ -35,16 +35,12 @@
     {
         public object Convert(object value, Type targetType, object parameter, CultureInfo culture)
         {
-<<<<<<< HEAD
-            if (value == null)
-=======
 #if DEBUG
             // Designer always Visibility.Visible
             if (DesignerProperties.GetIsInDesignMode(new DependencyObject()))
                 return Visibility.Visible;
 #endif
             if (value is null)
->>>>>>> 798ef417
                 return Visibility.Hidden;
             var boolVal = (bool)value;
             if (boolVal)
