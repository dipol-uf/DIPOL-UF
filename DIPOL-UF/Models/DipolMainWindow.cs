--- conflicted
+++ resolved
@@ -68,145 +68,6 @@
         private Task _retractorPortScanningTask;
         private Task _regimeSwitchingTask;
 
-<<<<<<< HEAD
-namespace DIPOL_UF.Models
-{
-    class DipolMainWindow : ObservableObject, IDisposable
-    {
-        private readonly DispatcherTimer _uiStatusUpdateTimer;
-
-        private bool? _camPanelAreAllSelected = false;
-        private bool _canConnect;
-        private bool _isDisposed;
-        private readonly string[] _remoteLocations
-            = Settings
-                  .GetValueOrNullSafe<object[]>("RemoteLocations")
-                  ?.Cast<string>()
-                  .ToArray()
-            ?? new string[0];
-        private DipolClient[] _remoteClients;
-
-        /// <summary>
-        /// Connect button command
-        /// </summary>
-        private DelegateCommand _connectButtonCommand;
-        /// <summary>
-        /// Disconnect button command
-        /// </summary>
-        private DelegateCommand _disconnectButtonCommand;
-        /// <summary>
-        /// Handles selection changed event of the tree view
-        /// </summary>
-        private DelegateCommand _camPanelSelectionChangedCommand;
-        /// <summary>
-        /// Handles selection/deselection of all cameras
-        /// </summary>
-        private DelegateCommand _camPanelSelectedAllCommand;
-
-        /// <summary>
-        /// Menu bar source
-        /// </summary>
-        private ObservableCollection<MenuItemViewModel> _menuBarItems
-            = new ObservableCollection<MenuItemViewModel>();
-
-        /// <summary>
-        /// Connected cams. This one is for work.
-        /// </summary>
-        private ObservableConcurrentDictionary<string, ConnectedCameraViewModel> _connectedCams
-            = new ObservableConcurrentDictionary<string, ConnectedCameraViewModel>();
-
-        /// <summary>
-        /// Tree represencation of connected cams (grouped by location)
-        /// </summary>
-        private ObservableCollection<ConnectedCamerasTreeViewModel> _camPanel
-            = new ObservableCollection<ConnectedCamerasTreeViewModel>();
-
-        /// <summary>
-        /// Collection of selected cams (checked with checkboxes)
-        /// </summary>
-        private ObservableConcurrentDictionary<string, bool> _camPanelSelectedItems
-            = new ObservableConcurrentDictionary<string, bool>();
-
-        /// <summary>
-        /// Updates cam stats
-        /// </summary>
-        private ObservableConcurrentDictionary<string, Dictionary<string, object>> _camRealTimeStats
-            = new ObservableConcurrentDictionary<string, Dictionary<string, object>>();
-
-        /// <summary>
-        /// Collection of menu bar items' viewmodels
-        /// </summary>
-        public ObservableCollection<MenuItemViewModel> MenuBarItems
-        {
-            get => _menuBarItems;
-            set
-            {
-                if (value != _menuBarItems)
-                {
-                    _menuBarItems = value;
-                    RaisePropertyChanged();
-                }
-            }
-        }
-
-        /// <summary>
-        /// Collection of all connected cameras.
-        /// </summary>
-        public ObservableConcurrentDictionary<string, ConnectedCameraViewModel> ConnectedCameras
-        {
-            get => _connectedCams;
-            set
-            {
-                if (value != _connectedCams)
-                {
-                    _connectedCams = value;
-                    RaisePropertyChanged();
-                }
-            }
-        }
-
-        /// <summary>
-        /// Tree representation of connected cameras.
-        /// </summary>
-        public ObservableCollection<ConnectedCamerasTreeViewModel> CameraPanel
-        {
-            get => _camPanel;
-            set
-            {
-                if (value != _camPanel)
-                {
-                    _camPanel = value;
-                    RaisePropertyChanged();
-                }
-            }
-        }
-        /// <summary>
-        /// List of cam IDs that are currently selected in the TreeView
-        /// </summary>
-        public ObservableConcurrentDictionary<string, bool> CameraPanelSelectedItems
-        {
-            get => _camPanelSelectedItems;
-            set
-            {
-                if (value != _camPanelSelectedItems)
-                {
-                    _camPanelSelectedItems = value;
-                    RaisePropertyChanged();
-                }
-            }
-        }
-        public ObservableConcurrentDictionary<string, Dictionary<string, object>> CameraRealTimeStats
-        {
-            get => _camRealTimeStats;
-            set
-            {
-                if (value != _camRealTimeStats)
-                {
-                    _camRealTimeStats = value;
-                    RaisePropertyChanged();
-                }
-            }
-=======
         [Reactive]
         private bool PolarimeterMotorTaskCompleted { get; set; }
         [Reactive]
@@ -267,66 +128,20 @@
             HookObservables();
             HookValidators();
             JobManager.Manager.AttachToMainWindow(this);
->>>>>>> 753dbd00
         }
 
         private void SetupRegime()
         {
-<<<<<<< HEAD
-            get => _connectButtonCommand;
-            set
-            {
-                if (value != _connectButtonCommand)
-                {
-                    _connectButtonCommand = value;
-                    RaisePropertyChanged();
-                }
-            }
-=======
             if (RetractorMotor != null)
             {
                 Regime = PolarimeterMotor is null
                         ? InstrumentRegime.Unknown
                         : InstrumentRegime.Polarimeter;
              }
->>>>>>> 753dbd00
         }
 
         private Task CheckPolarimeterMotor()
         {
-<<<<<<< HEAD
-            get => _disconnectButtonCommand;
-            set
-            {
-                if (value != _disconnectButtonCommand)
-                {
-                    _disconnectButtonCommand = value;
-                    RaisePropertyChanged();
-                }
-            }
-        }
-        public DelegateCommand CameraPanelSelectionChangedCommand
-        {
-            get => _camPanelSelectionChangedCommand;
-            set
-            {
-                if (value != _camPanelSelectionChangedCommand)
-                {
-                    _camPanelSelectionChangedCommand = value;
-                    RaisePropertyChanged();
-                }
-            }
-        }
-        public DelegateCommand CameraPanelSelectedAllCommand
-        {
-            get => _camPanelSelectedAllCommand;
-            set
-            {
-                if (value != _camPanelSelectedAllCommand)
-                {
-                    _camPanelSelectedAllCommand = value;
-                    RaisePropertyChanged();
-=======
             return Task.Run(async () =>
             {
                 Application.Current?.Dispatcher.InvokeAsync(() => PolarimeterMotorTaskCompleted = false);
@@ -350,46 +165,12 @@
                     PolarimeterMotor = motor;
                     SetupRegime();
                     Application.Current?.Dispatcher.InvokeAsync(() => PolarimeterMotorTaskCompleted = true);
->>>>>>> 753dbd00
                 }
             });
         }
 
         private Task CheckRetractorMotor()
         {
-<<<<<<< HEAD
-            get => _camPanelAreAllSelected;
-            set
-            {
-                if (value != _camPanelAreAllSelected)
-                {
-                    _camPanelAreAllSelected = value;
-                    RaisePropertyChanged();
-                }
-            }
-        }
-        public bool IsDisposed
-        {
-            get => _isDisposed;
-            private set
-            {
-                if (value != _isDisposed)
-                {
-                    _isDisposed = value;
-                    RaisePropertyChanged();
-                }
-            }
-        }
-        public bool CanConnect
-        {
-            get => _canConnect;
-            set
-            {
-                if (value != _canConnect)
-                {
-                    _canConnect = value;
-                    RaisePropertyChanged();
-=======
             return Task.Run(async () =>
             {
                 Application.Current?.Dispatcher.InvokeAsync(() => RetractorMotorTaskCompleted = false);
@@ -413,7 +194,6 @@
                     RetractorMotor = motor;
                     SetupRegime();
                     Application.Current?.Dispatcher.InvokeAsync(() => RetractorMotorTaskCompleted = true);
->>>>>>> 753dbd00
                 }
             });
         }
@@ -421,16 +201,6 @@
         private void InitializeCommands()
         {
 
-<<<<<<< HEAD
-            _uiStatusUpdateTimer = new DispatcherTimer(
-                TimeSpan.FromMilliseconds(Settings.GetValueOrNullSafe("UICamStatusUpdateDelay", 1000)),
-                DispatcherPriority.DataBind,
-                DispatcherTimerTickHandler,
-                Application.Current.Dispatcher
-            );
-
-        }
-=======
             ChangeRegimeCommand =
                 ReactiveCommand.CreateFromTask<InstrumentRegime, ProgressBar>(ChangeRegimeCommandExecute, this
                         .WhenPropertyChanged(x => x.RetractorMotor)
@@ -527,31 +297,11 @@
                         this.WhenPropertyChanged(x => x.RetractorMotorTaskCompleted)
                             .Select(x => x.Value))
                     .DisposeWith(Subscriptions);
->>>>>>> 753dbd00
 
         }
 
         private void HookObservables()
         {
-<<<<<<< HEAD
-            if (diposing)
-            {
-               
-                _uiStatusUpdateTimer.Stop();
-                Task[] pool = new Task[_connectedCams.Count];
-                int taskInd = 0;
-
-                foreach (var cam in _connectedCams)
-                    pool[taskInd++] = DisposeCamera(cam.Key);
-
-                Task.WaitAll(pool);
-               
-                Parallel.ForEach(_remoteClients, (client) =>
-                {
-                    client?.Disconnect();
-                    client?.Dispose();
-                });
-=======
             Observable.Merge(
                           ProgressBarProvider.ViewRequested.Select(_ => false),
                           ProgressBarProvider.ViewFinished.Select(_ => true),
@@ -569,7 +319,6 @@
             ConnectedCameras = _connectedCameras
                                .AsObservableCache()
                                .DisposeWith(Subscriptions);
->>>>>>> 753dbd00
 
 
 
@@ -603,30 +352,6 @@
 
                     foreach (var ex in x.Take(3))
                     {
-<<<<<<< HEAD
-                        if (Application.Current?.Dispatcher?.IsAvailable() ?? false)
-                            Application.Current?.Dispatcher?.Invoke(ConnectButtonCommand.OnCanExecuteChanged);
-                        else
-                            ConnectButtonCommand.OnCanExecuteChanged();
-                    }   
-                };
-                    
-            DisconnectButtonCommand = new DelegateCommand(
-                DisconnectButtonCommandExecute,
-                CanDisconnectButtonCommandExecute);
-            _connectedCams.CollectionChanged += (sender, e) => DisconnectButtonCommand.OnCanExecuteChanged();
-            CameraPanelSelectedItems.CollectionChanged += (sender, e) 
-                => DisconnectButtonCommand.OnCanExecuteChanged();
-            
-            CameraPanelSelectionChangedCommand = new DelegateCommand(
-                CameraPanelSelectionChangedCommandExecute,
-                DelegateCommand.CanExecuteAlways);
-
-
-            CameraPanelSelectedAllCommand = new DelegateCommand(
-                CameraPanelSelectedAllCommandExecute,
-                DelegateCommand.CanExecuteAlways);
-=======
                         Helper.ExecuteOnUi(() => MessageBox.Show(
                             ex.Message,
                             Properties.Localization.RemoteConnection_UnreachableHostTitle,
@@ -653,7 +378,6 @@
 
             ChangeRegimeCommand.Select(x => x as object).InvokeCommand(RegimeSwitchProvider.ViewRequested)
                 .DisposeWith(Subscriptions);
->>>>>>> 753dbd00
 
         }
 
@@ -690,49 +414,6 @@
                         {WindowStartupLocation = WindowStartupLocation.CenterScreen}
                     .WithDataContext(vm));
 
-<<<<<<< HEAD
-            pbWindow.Show();
-
-            var connectedClients = new List<DipolClient>(_remoteLocations.Length);
-
-            void ConnectToClient() => Parallel.For(0, _remoteLocations.Length, (i) =>
-            {
-                try
-                {
-                    var client = new DipolClient(_remoteLocations[i], 
-                        TimeSpan.Parse(Settings.GetValueOrNullSafe("RemoteOpenTimeout", "00:00:30")), 
-                        TimeSpan.Parse(Settings.GetValueOrNullSafe("RemoteSendTimeout", "00:00:30")), 
-                        TimeSpan.Parse(Settings.GetValueOrNullSafe("RemoteOperationTimeout", "00:00:30")), 
-                        TimeSpan.Parse(Settings.GetValueOrNullSafe("RemoteCloseTimeout", "00:00:30")));
-                    client.Connect();
-                    connectedClients.Add(client);
-                }
-                catch (System.ServiceModel.EndpointNotFoundException enfe)
-                {
-                    Helper.WriteLog(enfe.Message);
-                    if (Application.Current?.Dispatcher?.IsAvailable() ?? false)
-                        Application.Current?.Dispatcher?.Invoke(() => 
-                            MessageBox.Show(pbWindow, 
-                                enfe.Message, 
-                                "Host not found or unreachable", 
-                                MessageBoxButton.OK, MessageBoxImage.Information, MessageBoxResult.OK));
-                    else
-                        MessageBox.Show(enfe.Message, "Host not found or unreachable", MessageBoxButton.OK, MessageBoxImage.Information, MessageBoxResult.OK);
-                }
-            });
-
-            var connect = Task.Factory.StartNew(ConnectToClient);
-
-            connect.ContinueWith((task) =>
-            {
-                _remoteClients = connectedClients.ToArray();
-                pb.BarComment = $"Connected to {_remoteClients.Length} out of {_remoteLocations.Length} locations.";
-
-                Task.Delay(TimeSpan.Parse(Settings.GetValueOrNullSafe("PopUpDelay", "00:00:00.750"))).Wait();
-
-                if(Application.Current?.Dispatcher?.IsAvailable() ?? false)
-                    Application.Current?.Dispatcher?.Invoke(pbWindow.Close);
-=======
                 Helper.ExecuteOnUi(view.ShowDialog);
 
                 await Helper.RunNoMarshall(vm.Dispose);
@@ -778,7 +459,6 @@
 
                 }));
 
->>>>>>> 753dbd00
 
             var result = await Task.WhenAll(tasks).ConfigureAwait(false);
             _remoteClients = result.OfType<DipolClient>().ToArray();
@@ -790,55 +470,16 @@
 
              return exceptions;
         }
-<<<<<<< HEAD
-       
-        private void CameraPanelSelectionChangedCommandExecute(object parameter)
-        {
-            if (parameter is string key)
-            {
-                if (CameraPanelSelectedItems.TryGetValue(key, out var value))
-                {
-                    CameraPanelSelectedItems.TryUpdate(key, !value, value);
-                    var count = CameraPanelSelectedItems.Count;
-                    var selectedCount = CameraPanelSelectedItems.Count(item => item.Value);
-
-                    if (selectedCount == 0)
-                        CameraPanelAreAllSelected = false;
-                    else if (selectedCount < count)
-                        CameraPanelAreAllSelected = null;
-                    else CameraPanelAreAllSelected = true;
-=======
->>>>>>> 753dbd00
 
         private async Task ReceiveConnectedCameras(AvailableCamerasModel model)
         {
-<<<<<<< HEAD
-            var camQueryModel = new AvailableCamerasModel(_remoteClients);
-            var viewModel = new AvailableCamerasViewModel(camQueryModel);
-            var wind = new Views.AvailableCameraView(viewModel);
-            if (parameter is Window owner)
-                wind.Owner = owner;
-            CanConnect = false;
-            wind.Show();
-=======
             var cams = model.RetrieveSelectedDevices();
->>>>>>> 753dbd00
 
             if (cams.Count > 0)
                 _connectedCameras.Edit(context => { context.AddOrUpdate(cams); });
 
             await PrepareCamerasAsync(cams.Select(x => x.Camera));
         }
-<<<<<<< HEAD
-        /// <summary>
-        /// Disconnects cams
-        /// </summary>
-        /// <param name="parameter">Command parameter</param>
-        private async void DisconnectButtonCommandExecute(object parameter)
-        {
-            var workers = new List<Task>();
-=======
->>>>>>> 753dbd00
 
         private async Task CheckPolarimeterMotorStatus()
         {
@@ -864,21 +505,6 @@
             }
             else
             {
-<<<<<<< HEAD
-                var category = Helper.GetCameraHostName(key);
-                if(!string.IsNullOrWhiteSpace(category))
-                {
-                    var node = CameraPanel.Where(item => item.Name == category).DefaultIfEmpty(null).FirstOrDefault();
-
-                    if (node != null)
-                        foreach (var camItem in node.CameraList.Where(item => item.Key == key))
-                        {
-                            node.CameraList.TryRemove(camItem.Key, out _);
-                            workers.Add(DisposeCamera(camItem.Key, false));
-                            if (node.CameraList.IsEmpty)
-                                CameraPanel.Remove(node);
-                        }
-=======
                 if (!(_polarimeterPortScanningTask is null)
                     && !_polarimeterPortScanningTask.IsFaulted)
                 {
@@ -896,16 +522,8 @@
                         Properties.Localization.MainWindow_MB_PolarimeterMotorFailure_Text,
                         Properties.Localization.MainWindow_MB_PolarimeterMotorFailure_Caption,
                         MessageBoxButton.OK, MessageBoxImage.Error);
->>>>>>> 753dbd00
-                }
-            }
-<<<<<<< HEAD
-
-            if (!CameraPanelSelectedItems.Any(item => item.Value))
-                CameraPanelAreAllSelected = false;
-            await Task.WhenAll(workers);
-=======
->>>>>>> 753dbd00
+                }
+            }
         }
 
         private async Task CheckRetractorMotorStatus()
@@ -913,15 +531,6 @@
             var pos = 0;
             try
             {
-<<<<<<< HEAD
-                foreach (var key in CameraPanelSelectedItems.Keys)
-                {
-                    if (CameraPanelSelectedItems.TryGetValue(key, out var oldVal))
-                        CameraPanelSelectedItems.TryUpdate(key, true, oldVal);
-                }
-                RaisePropertyChanged(nameof(CameraPanelSelectedItems));
-                CameraPanelAreAllSelected = true;
-=======
                 pos = await (RetractorMotor?.GetActualPositionAsync() ?? Task.FromResult(0));
             }
             catch (Exception)
@@ -938,7 +547,6 @@
                         pos),
                     Properties.Localization.MainWindow_MB_PolarimeterMotorOK_Caption,
                     MessageBoxButton.OK, MessageBoxImage.Information);
->>>>>>> 753dbd00
             }
             else
             {
@@ -955,70 +563,16 @@
                 }
                 else
                 {
-<<<<<<< HEAD
-                    if (CameraPanelSelectedItems.TryGetValue(key, out var oldVal))
-                        CameraPanelSelectedItems.TryUpdate(key, false, oldVal);
-=======
                     MessageBox.Show(
                         Properties.Localization.MainWindow_MB_PolarimeterMotorFailure_Text,
                         Properties.Localization.MainWindow_MB_PolarimeterMotorFailure_Caption,
                         MessageBoxButton.OK, MessageBoxImage.Error);
->>>>>>> 753dbd00
                 }
             }
         }
 
         private void DisconnectButtonCommandExecute()
         {
-<<<<<<< HEAD
-           
-            var menus = new[] { "Properties" };
-            if (e is IEnumerable<KeyValuePair<string, CameraBase>> providedCameras)
-            {
-                var inst = providedCameras.ToList();
-                foreach (var x in inst)
-                {
-                    var camModel = new ConnectedCamera(x.Value, x.Key);
-                    var ctxMenu = menus.Select(menu =>
-                        new MenuItemViewModel(
-                            new MenuItemModel()
-                            {
-                                Header = menu,
-                                Command = new DelegateCommand(
-                                    camModel.ContextMenuCommandExecute,
-                                    DelegateCommand.CanExecuteAlways)
-                            }));
-                    camModel.ContextMenu = new MenuCollection(ctxMenu);
-
-                    if (_connectedCams.TryAdd(x.Key,  new ConnectedCameraViewModel(camModel)))
-                        HookCamera(x.Key, x.Value);
-                    lock(_connectedCams)
-                    ConnectedCameras = new ObservableConcurrentDictionary<string, ConnectedCameraViewModel>(_connectedCams.OrderByDescending(item => item.Value.Camera.ToString()));
-                }
-
-                foreach (var x in inst)
-                    CameraPanelSelectedItems.TryAdd(x.Key, false);
-
-                var categories = inst.Select(item => Helper.GetCameraHostName(item.Key))
-                                     .Distinct()
-                                     //.Take(1) //Debug
-                                     .ToArray(); 
-
-
-
-                foreach (var cat in categories)
-                {
-                
-                    List<KeyValuePair<string, ConnectedCameraTreeItemViewModel>> vms =
-                        new List<KeyValuePair<string, ConnectedCameraTreeItemViewModel>>(ConnectedCameras.Count);
-
-                    foreach (var camKey in inst
-                        .Where(item => Helper.GetCameraHostName(item.Key) == cat)
-                        .Select(item => item.Key))
-                    {
-
-                        var camModel = ConnectedCameras[camKey].Model;
-=======
             foreach (var id in SelectedDevices.Items.ToList())
             {
                 SelectedDevices.Remove(id);
@@ -1097,31 +651,9 @@
 
                 throw new ArgumentException(nameof(param));
             });
->>>>>>> 753dbd00
-
-                        vms.Add(
-                            new KeyValuePair<string, ConnectedCameraTreeItemViewModel>(
-                                camKey,
-                                new ConnectedCameraTreeItemViewModel(camModel)));
-                    }
-
-<<<<<<< HEAD
-                    ConnectedCamerasTreeViewModel conCamTvm;
-                    if ((conCamTvm = CameraPanel.FirstOrDefault(pnl => pnl.Name == cat)) != null)
-                    {
-                        foreach (var item in vms)
-                            conCamTvm.Model.CameraList.TryAdd(item.Key, item.Value);
-                    }
-                    else
-                    {
-                        CameraPanel.Add(new ConnectedCamerasTreeViewModel(new ConnectedCamerasTreeModel()
-                        {
-                            Name = cat,
-                            CameraList =
-                                new ObservableConcurrentDictionary<string, ConnectedCameraTreeItemViewModel>(vms)
-                        }));
-                    }
-=======
+
+        }
+
         protected override void Dispose(bool disposing)
         {
             if (!IsDisposed && !IsDisposing)
@@ -1170,95 +702,23 @@
                         });
                     IsDisposing = false;
                     base.Dispose(true);
->>>>>>> 753dbd00
-                }
-            }
-
-            _canConnect = true;
-            ConnectButtonCommand?.OnCanExecuteChanged();
-
-        }
-<<<<<<< HEAD
-
-        /// <summary>
-        /// Hooks events of the connected camera instance.
-        /// </summary>
-        /// <param name="cam">Camera instance.</param>
-        private void HookEvents(CameraBase cam)
-        {
-            if (cam != null)
-            {
-                cam.PropertyChanged += Camera_PropertyChanged;
-                cam.TemperatureStatusChecked += Camera_TemperatureStatusChecked;
-                cam.NewImageReceived += Cam_NewImageReceived;
-#if DEBUG
-                DebugTracer.AddTarget(cam, cam.ToString());
-#endif
-            }
-        }
-=======
->>>>>>> 753dbd00
+                }
+        }
 
         private static async Task<AvailableCamerasModel> QueryCamerasAsync(AvailableCamerasModel model)
         {
-<<<<<<< HEAD
-            if (_camRealTimeStats.ContainsKey(key))
-                _camRealTimeStats.TryRemove(key, out _);
-
-            _camRealTimeStats.TryAdd(key, new Dictionary<string, object>());
-
-            // Hooks events of the current camera
-            HookEvents(cam);
-=======
             (await Helper.RunNoMarshall(() => model
                                               .QueryCamerasCommand.Execute()))
                 .Subscribe(_ => { }, () => { });
->>>>>>> 753dbd00
 
             return model;
         }
 
-<<<<<<< HEAD
-        /// <summary>
-        /// Handles <see cref="CameraBase.PropertyChanged"/> event of the <see cref="CameraBase"/>.
-        /// </summary>
-        /// <param name="sender"><see cref="CameraBase"/> sender.</param>
-        /// <param name="e">Event arguments.</param>
-        private void Camera_PropertyChanged(object sender, System.ComponentModel.PropertyChangedEventArgs e)
-        {
-            //if (sender is CameraBase cam)
-            //{
-            //    var key = GetCameraKey(cam);
-            //    //Helper.WriteLog($"[{key}]: {e.PropertyName}");
-                             
-            //}
-        }
-        private void Cam_NewImageReceived(object sender, NewImageReceivedEventArgs e)
-        {
-            if (sender is CameraBase cam)
-            {
-                var key = GetCameraKey(cam);
-                Helper.WriteLog($"[{key}]: {e.First} unclaimed images acquired.");
-            }
-        }
-        /// <summary>
-        /// Handles <see cref="CameraBase.TemperatureStatusChecked"/> event of the <see cref="CameraBase"/>.
-        /// </summary>
-        /// <param name="sender"><see cref="CameraBase"/> sender.</param>
-        /// <param name="e">Event arguments.</param>
-        private void Camera_TemperatureStatusChecked(object sender, TemperatureStatusEventArgs e)
-=======
         private static async Task PrepareCamerasAsync(IEnumerable<CameraBase> cams)
->>>>>>> 753dbd00
         {
             await Helper.RunNoMarshall(() =>
             {
-<<<<<<< HEAD
-                var key = GetCameraKey(cam);
-                if (key != null && CameraRealTimeStats.ContainsKey(key))
-=======
                 foreach (var cam in cams)
->>>>>>> 753dbd00
                 {
                     if (cam.Capabilities.GetFunctions.HasFlag(GetFunction.Temperature))
                         cam.TemperatureMonitor(Switch.Enabled,
@@ -1272,34 +732,6 @@
             });
         }
 
-<<<<<<< HEAD
-        private string GetCameraKey(CameraBase instance)
-            => ConnectedCameras.FirstOrDefault(item => Equals(item.Value.Camera, instance)).Key;
-        private void DispatcherTimerTickHandler(object sener, EventArgs e)
-            =>   RaisePropertyChanged(nameof(CameraRealTimeStats));
-
-
-        private async Task DisposeCamera(string camId, bool removeSelection = true)
-        {
-
-            _connectedCams.TryRemove(camId, out var camInstance);
-            if (removeSelection)
-                _camPanelSelectedItems.TryRemove(camId, out _);
-            CameraRealTimeStats.TryRemove(camId, out _);
-
-            await Task.Run(() =>
-                {
-                    if (camInstance?.Model?.Camera != null)
-                    {
-                        camInstance.Model.Camera.CoolerControl(Switch.Disabled);
-                        camInstance.Model.Camera.TemperatureMonitor(Switch.Disabled);
-                        camInstance.Model.Camera.Dispose();
-                        camInstance.Model.Dispose();
-                    }
-                });
-           
-        }
-=======
         private async Task DisposeCamera(CameraBase cam)
             => await Helper.RunNoMarshall(() =>
             {
@@ -1312,6 +744,5 @@
                     cam.Dispose();
                 }
             });
->>>>>>> 753dbd00
     }
 }