﻿using System;
<<<<<<< HEAD
using System.Windows;
=======
using System.Reactive;
using System.Reactive.Disposables;
using System.Reactive.Linq;
using System.Windows;
using DynamicData.Binding;
using ReactiveUI;
using ReactiveUI.Fody.Helpers;

using DIPOL_UF.Validators;
>>>>>>> 753dbd00

namespace DIPOL_UF.Models
{
    internal class ProgressBar : ReactiveObjectEx
    {
<<<<<<< HEAD
        private int _minimum;
        private int _maximum = 100;
        private int _value = 50;
        private bool _isIndeterminate;
        private bool _displayPercents;
        private string _barTitle = "";
        private string _barComment = "";
        private bool _isAborted;
        private bool _canAbort = true;

        public event EventHandler AbortButtonClick;
        public event EventHandler MaximumReached;
        public event EventHandler MinimumReached;

        public int Minimum
        {
            get => _minimum;
            set
            {
                if (value != _minimum)
                {
                    if (value >= _maximum)
                        _minimum = _maximum - 1;
                    else
                        _minimum = value;

                    if (Value < _minimum)
                        Value = _minimum;

                    RaisePropertyChanged();
                }
            }
        }
=======
        
        public ReactiveCommand<Window, Unit> WindowDragCommand { get; private set; }
        public ReactiveCommand<Window, Unit> CancelCommand { get; private set; }

        [Reactive]
        public int Minimum { get; set; }
        [Reactive]
        public int Maximum { get; set; }
        [Reactive]
        public int Value { get; set; }
        [Reactive]
        public bool IsIndeterminate { get; set; }
        [Reactive]
        public bool DisplayPercents { get; set; }
        [Reactive]
        public string BarTitle { get; set; }
        [Reactive]
        public string BarComment { get; set; }
        [Reactive]
        public bool IsAborted { get; private set; }
        [Reactive]
        public bool CanAbort { get; set; }

        public IObservable<int> MaximumReached { get; private set;}
        public IObservable<int> MinimumReached { get; private set; }

>>>>>>> 753dbd00

        public ProgressBar()
        {
<<<<<<< HEAD
            get => _maximum;
            set
            {
                if (value != _maximum)
                {
                    if (value <= _minimum)
                        _maximum = _minimum + 1;
                    else
                        _maximum = value;

                    if (Value > _maximum)
                        Value = _maximum;

                    RaisePropertyChanged();
                }
            }
=======
            Reset();

            
            InitializeCommands();
            HookValidators();
            HookObservers();
>>>>>>> 753dbd00
        }

        private void Reset()
        {
<<<<<<< HEAD
            get => _value;
            set
            {
                if (value != _value)
                {
                    int old = _value;

                    if (value < _minimum)
                        _value = _minimum;
                    else if (value > _maximum)
                        _value = _maximum;
                    else
                        _value = value;

                    if (_value != old)
                    {
                        RaisePropertyChanged();

                        if (_value == _maximum)
                            OnMaximumReached(this, new EventArgs());
                        else if (_value == _minimum)
                            OnMinimumReached(this, new EventArgs());
                    }
                }
            }
=======
            Minimum = 0;
            Maximum = 100;
            Value = 0;
>>>>>>> 753dbd00
        }

        private void InitializeCommands()
        {
<<<<<<< HEAD
            get => _isIndeterminate;
            set
            {
                if (value != _isIndeterminate)
                {
                    _isIndeterminate = value;
                    RaisePropertyChanged();
                }
            }
=======
            WindowDragCommand =
                ReactiveCommand.Create<Window>(
                                   x => x.DragMove())
                               .DisposeWith(Subscriptions);
            CancelCommand =
                ReactiveCommand.Create<Window>(param =>
                               {
                                   if (Helper.IsDialogWindow(param))
                                       param.DialogResult = false;
                                   IsAborted = true;
                                   param.Close();
                               }, this.WhenAnyPropertyChanged(nameof(CanAbort), nameof(IsAborted))
                                      .Select(x => x.CanAbort && !x.IsAborted)
                                      .ObserveOnUi())
                               .DisposeWith(Subscriptions);
>>>>>>> 753dbd00
        }

        private void HookObservers()
        {
<<<<<<< HEAD
            get => _displayPercents;
            set
            {
                if (value != _displayPercents)
                {
                    _displayPercents = value;
                    RaisePropertyChanged();
                }
            }
=======
            MaximumReached = this.WhenAnyPropertyChanged(nameof(Value), nameof(Maximum))
                                 .Where(x => x.Value == x.Maximum)
                                 .Select(x => x.Value);
            MinimumReached = this.WhenAnyPropertyChanged(nameof(Value), nameof(Minimum))
                                 .Where(x => x.Value == x.Minimum)
                                 .Select(x => x.Value);


            this.WhenAnyPropertyChanged(nameof(IsIndeterminate))
                .DistinctUntilChanged()
                .Subscribe(x => Reset())
                .DisposeWith(Subscriptions);
>>>>>>> 753dbd00
        }

        protected sealed override void HookValidators()
        {
<<<<<<< HEAD
            get => _barTitle;
            set
            {
                if (value != _barTitle)
                {
                    _barTitle = value;
                    RaisePropertyChanged();
                }
            }
=======
            CreateValidator(
                this.WhenAnyPropertyChanged(
                        nameof(Value), nameof(Minimum), nameof(Maximum))
                    .Select(x => (
                        Type: nameof(Validate.ShouldFallWithinRange),
                         Message: Validate.ShouldFallWithinRange(x.Value, x.Minimum, x.Maximum))),
                nameof(Value));

            CreateValidator(
                this.WhenAnyPropertyChanged(nameof(Minimum))
                    .Select(x => (
                        Type: nameof(Validate.CannotBeGreaterThan),
                        Message: Validate.CannotBeGreaterThan(x.Minimum, x.Maximum))),
                nameof(Minimum));

            CreateValidator(
                this.WhenAnyPropertyChanged(nameof(Maximum))
                    .Select(x => (
                        Type: nameof(Validate.CannotBeLessThan),
                        Message: Validate.CannotBeLessThan(x.Maximum, x.Minimum))),
                nameof(Maximum));

            base.HookValidators();
>>>>>>> 753dbd00
        }

        protected override void Dispose(bool disposing)
        {
<<<<<<< HEAD
            get => _barComment;
            set
            {
                if (value != _barComment)
                {
                    _barComment = value;
                    RaisePropertyChanged();
                }
=======
            if (!IsDisposed && disposing)
            {
                CancelCommand.Dispose();
                WindowDragCommand.Dispose();
>>>>>>> 753dbd00
            }

            base.Dispose(disposing);
        }

        public bool TryIncrement()
        {
<<<<<<< HEAD
            get => _isAborted;
            set
            {
                if (value != _isAborted)
                {
                    _isAborted = value;
                    RaisePropertyChanged();
                }
=======
            if (!HasErrors && Value < Maximum)
            {
                Value++;
                return true;
>>>>>>> 753dbd00
            }

            return false;
        }

        public bool TryDecrement()
        {
<<<<<<< HEAD
            get => _canAbort;
            set
            {
                if (value != _canAbort)
                {
                    _canAbort = value;
                    RaisePropertyChanged();
                }
            }
        }
        
        public Commands.DelegateCommand WindowDragCommand
        {
            get;
        }

        public Commands.DelegateCommand CancelCommand
        {
            get;
        }

        public bool TryIncrement()
            => ++Value <= Maximum;

        public bool Decrement()
            => --Value >= Minimum;

        public ProgressBar()
        {
            CancelCommand = new Commands.DelegateCommand(
                (param) => {
                    if (param is Window w)
                    {
                        if(Helper.IsDialogWindow(w))
                            w.DialogResult = false;
                        IsAborted = true;
                        OnAbortButtonClick(this, new EventArgs());
                        w.Close();
                    }
                },
                (param) => CanAbort && !IsAborted);

            WindowDragCommand = new Commands.WindowDragCommandProvider().Command;
=======
            if (!HasErrors && Value > Minimum)
            {
                Value--;
                return true;
            }

            return false;
>>>>>>> 753dbd00
        }

    }
}<|MERGE_RESOLUTION|>--- conflicted
+++ resolved
@@ -1,7 +1,4 @@
 ﻿using System;
-<<<<<<< HEAD
-using System.Windows;
-=======
 using System.Reactive;
 using System.Reactive.Disposables;
 using System.Reactive.Linq;
@@ -11,47 +8,11 @@
 using ReactiveUI.Fody.Helpers;
 
 using DIPOL_UF.Validators;
->>>>>>> 753dbd00
 
 namespace DIPOL_UF.Models
 {
     internal class ProgressBar : ReactiveObjectEx
     {
-<<<<<<< HEAD
-        private int _minimum;
-        private int _maximum = 100;
-        private int _value = 50;
-        private bool _isIndeterminate;
-        private bool _displayPercents;
-        private string _barTitle = "";
-        private string _barComment = "";
-        private bool _isAborted;
-        private bool _canAbort = true;
-
-        public event EventHandler AbortButtonClick;
-        public event EventHandler MaximumReached;
-        public event EventHandler MinimumReached;
-
-        public int Minimum
-        {
-            get => _minimum;
-            set
-            {
-                if (value != _minimum)
-                {
-                    if (value >= _maximum)
-                        _minimum = _maximum - 1;
-                    else
-                        _minimum = value;
-
-                    if (Value < _minimum)
-                        Value = _minimum;
-
-                    RaisePropertyChanged();
-                }
-            }
-        }
-=======
         
         public ReactiveCommand<Window, Unit> WindowDragCommand { get; private set; }
         public ReactiveCommand<Window, Unit> CancelCommand { get; private set; }
@@ -78,85 +39,26 @@
         public IObservable<int> MaximumReached { get; private set;}
         public IObservable<int> MinimumReached { get; private set; }
 
->>>>>>> 753dbd00
 
         public ProgressBar()
         {
-<<<<<<< HEAD
-            get => _maximum;
-            set
-            {
-                if (value != _maximum)
-                {
-                    if (value <= _minimum)
-                        _maximum = _minimum + 1;
-                    else
-                        _maximum = value;
-
-                    if (Value > _maximum)
-                        Value = _maximum;
-
-                    RaisePropertyChanged();
-                }
-            }
-=======
             Reset();
 
             
             InitializeCommands();
             HookValidators();
             HookObservers();
->>>>>>> 753dbd00
         }
 
         private void Reset()
         {
-<<<<<<< HEAD
-            get => _value;
-            set
-            {
-                if (value != _value)
-                {
-                    int old = _value;
-
-                    if (value < _minimum)
-                        _value = _minimum;
-                    else if (value > _maximum)
-                        _value = _maximum;
-                    else
-                        _value = value;
-
-                    if (_value != old)
-                    {
-                        RaisePropertyChanged();
-
-                        if (_value == _maximum)
-                            OnMaximumReached(this, new EventArgs());
-                        else if (_value == _minimum)
-                            OnMinimumReached(this, new EventArgs());
-                    }
-                }
-            }
-=======
             Minimum = 0;
             Maximum = 100;
             Value = 0;
->>>>>>> 753dbd00
         }
 
         private void InitializeCommands()
         {
-<<<<<<< HEAD
-            get => _isIndeterminate;
-            set
-            {
-                if (value != _isIndeterminate)
-                {
-                    _isIndeterminate = value;
-                    RaisePropertyChanged();
-                }
-            }
-=======
             WindowDragCommand =
                 ReactiveCommand.Create<Window>(
                                    x => x.DragMove())
@@ -172,22 +74,10 @@
                                       .Select(x => x.CanAbort && !x.IsAborted)
                                       .ObserveOnUi())
                                .DisposeWith(Subscriptions);
->>>>>>> 753dbd00
         }
 
         private void HookObservers()
         {
-<<<<<<< HEAD
-            get => _displayPercents;
-            set
-            {
-                if (value != _displayPercents)
-                {
-                    _displayPercents = value;
-                    RaisePropertyChanged();
-                }
-            }
-=======
             MaximumReached = this.WhenAnyPropertyChanged(nameof(Value), nameof(Maximum))
                                  .Where(x => x.Value == x.Maximum)
                                  .Select(x => x.Value);
@@ -200,22 +90,10 @@
                 .DistinctUntilChanged()
                 .Subscribe(x => Reset())
                 .DisposeWith(Subscriptions);
->>>>>>> 753dbd00
         }
 
         protected sealed override void HookValidators()
         {
-<<<<<<< HEAD
-            get => _barTitle;
-            set
-            {
-                if (value != _barTitle)
-                {
-                    _barTitle = value;
-                    RaisePropertyChanged();
-                }
-            }
-=======
             CreateValidator(
                 this.WhenAnyPropertyChanged(
                         nameof(Value), nameof(Minimum), nameof(Maximum))
@@ -239,26 +117,14 @@
                 nameof(Maximum));
 
             base.HookValidators();
->>>>>>> 753dbd00
         }
 
         protected override void Dispose(bool disposing)
         {
-<<<<<<< HEAD
-            get => _barComment;
-            set
-            {
-                if (value != _barComment)
-                {
-                    _barComment = value;
-                    RaisePropertyChanged();
-                }
-=======
             if (!IsDisposed && disposing)
             {
                 CancelCommand.Dispose();
                 WindowDragCommand.Dispose();
->>>>>>> 753dbd00
             }
 
             base.Dispose(disposing);
@@ -266,21 +132,10 @@
 
         public bool TryIncrement()
         {
-<<<<<<< HEAD
-            get => _isAborted;
-            set
-            {
-                if (value != _isAborted)
-                {
-                    _isAborted = value;
-                    RaisePropertyChanged();
-                }
-=======
             if (!HasErrors && Value < Maximum)
             {
                 Value++;
                 return true;
->>>>>>> 753dbd00
             }
 
             return false;
@@ -288,51 +143,6 @@
 
         public bool TryDecrement()
         {
-<<<<<<< HEAD
-            get => _canAbort;
-            set
-            {
-                if (value != _canAbort)
-                {
-                    _canAbort = value;
-                    RaisePropertyChanged();
-                }
-            }
-        }
-        
-        public Commands.DelegateCommand WindowDragCommand
-        {
-            get;
-        }
-
-        public Commands.DelegateCommand CancelCommand
-        {
-            get;
-        }
-
-        public bool TryIncrement()
-            => ++Value <= Maximum;
-
-        public bool Decrement()
-            => --Value >= Minimum;
-
-        public ProgressBar()
-        {
-            CancelCommand = new Commands.DelegateCommand(
-                (param) => {
-                    if (param is Window w)
-                    {
-                        if(Helper.IsDialogWindow(w))
-                            w.DialogResult = false;
-                        IsAborted = true;
-                        OnAbortButtonClick(this, new EventArgs());
-                        w.Close();
-                    }
-                },
-                (param) => CanAbort && !IsAborted);
-
-            WindowDragCommand = new Commands.WindowDragCommandProvider().Command;
-=======
             if (!HasErrors && Value > Minimum)
             {
                 Value--;
@@ -340,7 +150,6 @@
             }
 
             return false;
->>>>>>> 753dbd00
         }
 
     }
