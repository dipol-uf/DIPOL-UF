﻿using System;
using System.Collections.Generic;
using System.Collections.Immutable;
using System.Linq;
using System.Windows;
using System.Threading;
using System.Threading.Tasks;
using ANDOR_CS.Exceptions;

using System.Reactive;
using System.Reactive.Disposables;
using System.Reactive.Linq;
using System.Windows.Input;
using ANDOR_CS;
using DIPOL_Remote;
using DIPOL_UF.Converters;
using DynamicData;
using DynamicData.Binding;
using ReactiveUI;
using ReactiveUI.Fody.Helpers;


// TODO: remove
using Camera = ANDOR_CS.Classes.DebugCamera;


namespace DIPOL_UF.Models
{
    internal sealed class AvailableCamerasModel : ReactiveObjectEx //-V3073
    {
        private readonly ImmutableArray<IControlClient> _remoteClients;

        private readonly SourceCache<(string Id, IDevice Camera), string> _foundDevices;

        private readonly ImmutableArray<IDeviceFactory> _remoteFactories;
        private readonly IDeviceFactory _localFactory;
#if DEBUG
        private readonly IDeviceFactory _debugFactory;
#endif
        private bool _isClosed;
        private bool _isSelected;

        public DescendantProvider ProgressBarProvider { get; private set; }
        [Reactive]
        public bool IsInteractive { get; private set; }

        public IObservableCache<(string Id, IDevice Camera), string> FoundCameras { get; private set; }
        public SourceList<string> SelectedIds { get; }

        public ReactiveCommand<Window, Window> WindowContentRenderedCommand { get; private set; }
        public ReactiveCommand<Unit, Unit> QueryCamerasCommand { get; private set; }
        public ReactiveCommand<Window, Unit> CancelButtonCommand { get; private set; }
        public ReactiveCommand<Window, Unit> ConnectButtonCommand { get; private set; }
        public ReactiveCommand<Window, Unit> ConnectAllButtonCommand { get; private set; }
        public ReactiveCommand<Window, Unit> CloseCrossCommand { get; private set; }
        public ReactiveCommand<object, Unit> ClickCommand { get; private set; }

        public AvailableCamerasModel(
            ImmutableArray<IControlClient> remoteClients)
        {

            _remoteClients = remoteClients;
            _remoteFactories = 
                _remoteClients.IsDefaultOrEmpty
                ? ImmutableArray<IDeviceFactory>.Empty 
                : _remoteClients.Select(Injector.NewRemoteDeviceFactory).ToImmutableArray();

            IsInteractive = true;
            SelectedIds = new SourceList<string>().DisposeWith(Subscriptions);

            _foundDevices =
                new SourceCache<(string Id, IDevice Camera), string>(x => x.Id)
                    .DisposeWith(Subscriptions);

            _localFactory = Injector.NewLocalDeviceFactory();
#if DEBUG
            _debugFactory = Injector.NewDebugDeviceFactory();
#endif
            InitializeCommands();
            HookObservables();
            HookValidators();
        }

        private void InitializeCommands()
        {
            var interactivitySrc =
                this.WhenAnyPropertyChanged(nameof(IsInteractive))
                    .Select(x => x.IsInteractive)
                    .ObserveOnUi();

            ClickCommand =
                ReactiveCommand.Create<object>(
                                   ClickCommandExecute,
                                   interactivitySrc.CombineLatest(
                                                       _foundDevices.CountChanged.Select(x => x != 0),
                                                       (x, y) => x && y)
                                                   .ObserveOnUi())
                               .DisposeWith(Subscriptions);

            CloseCrossCommand =
                ReactiveCommand.Create<Window>(
                                   CloseWindow,
                                   interactivitySrc)
                               .DisposeWith(Subscriptions);

            CancelButtonCommand =
                ReactiveCommand.Create<Window>(CancelButtonCommandExecute,
                                   interactivitySrc)
                               .DisposeWith(Subscriptions);

            ConnectAllButtonCommand
                = ReactiveCommand.Create<Window>(ConnectAllButtonCommandExecute,
                                     interactivitySrc.CombineLatest(
                                                         _foundDevices.CountChanged.Select(x => x != 0),
                                                         (x, y) => x && y)
                                                     .ObserveOnUi())
                                 .DisposeWith(Subscriptions);

            ConnectButtonCommand
                = ReactiveCommand.Create<Window>(ConnectButtonCommandExecute,
                                     interactivitySrc.CombineLatest(SelectedIds.CountChanged.Select(x => x != 0),
                                                         (x, y) => x && y)
                                                     .ObserveOnUi())
                                 .DisposeWith(Subscriptions);


            QueryCamerasCommand =
                ReactiveCommand.Create<Unit>(_ => { })
                               .DisposeWith(Subscriptions);

            WindowContentRenderedCommand =
                 ReactiveCommand.Create<Window, Window>(x => x)
                                .DisposeWith(Subscriptions);

            ProgressBarProvider = new DescendantProvider(
                ReactiveCommand.CreateFromTask<object, ReactiveObjectEx>(async x =>
                {
                    var pb = await Task.Run(() =>
                        new ProgressBar()
                        {
                            IsIndeterminate = true,
                            CanAbort = true,
                            DisplayPercents = false,
                            BarTitle = Properties.Localization.AvailableCameras_CheckingConnection_BarTitle
                        });
                    return pb;
                }),
                null, null,
                ReactiveCommand.Create<ReactiveObjectEx>(x => x.Dispose()))
                .DisposeWith(Subscriptions);

            QueryCamerasCommand.InvokeCommand(ProgressBarProvider.ViewRequested)
                                        .DisposeWith(Subscriptions);
        }
        private void HookObservables()
        {
            // Binding source collection to the public read-only interface
            FoundCameras = _foundDevices.AsObservableCache().DisposeWith(Subscriptions);

            _foundDevices.Connect().DisposeManyEx(x =>
            {
                var (id, camera) = x;
                if (!SelectedIds.Items.Contains(id))
                    camera?.Dispose();
            }).Subscribe().DisposeWith(Subscriptions);

            ProgressBarProvider.ViewRequested.Subscribe(async x =>
            {
                await QueryCamerasCommandExecuteAsync((ProgressBar) x);
            }).DisposeWith(Subscriptions);
        }

        private async Task<int> QueryAvailableCamerasAsync(CancellationToken cancelToken, ProgressBar pb)
        {
            var nLocal = 0;
            var nRemote = new List<int>();

            try
            {
                nLocal = await Helper.RunNoMarshall(_localFactory.GetNumberOfCameras);
#if DEBUG
                nLocal = nLocal > 0 ? nLocal : 1;
#endif
            }
            catch (AndorSdkException aExp)
            {
                Helper.WriteLog(aExp);
            }
<<<<<<< HEAD
            if(!(_remoteFactories.IsEmpty))
                foreach (var factory in _remoteFactories)
                    try
                    {
                        nRemote.Add(await Helper.RunNoMarshall(() => factory?.GetNumberOfCameras() ?? 0));
=======
            if(!(_remoteClients is null))
                foreach (var client in _remoteClients)
                    try
                    {
                        nRemote.Add(await Helper.RunNoMarshall(() => client?.GetNumberOfCameras() ?? 0));
>>>>>>> 6b054e82
                    }
                    catch (Exception e)
                    {
                        Helper.WriteLog(e.Message);
                    }

            cancelToken.ThrowIfCancellationRequested();

            if (nRemote.Sum() is var nRemoteTotal && nLocal + nRemoteTotal > 0)
            {
                pb.IsIndeterminate = false;
                pb.Maximum = nLocal + nRemoteTotal;
                var queryTasks = new List<Task<int>>(2);

                if (nLocal > 0)
                    try
                    {
                        queryTasks.Add(QueryLocalCamerasAsync(nLocal, cancelToken, pb));
                    }
                    catch (Exception e)
                    {
                        Helper.WriteLog(e.Message);
                    }


                if (nRemoteTotal > 0)
                    try
                    {
                        queryTasks.Add(QueryRemoteCamerasAsync(nRemote, cancelToken, pb));
                    }
                    catch (Exception e)
                    {
                        Helper.WriteLog(e.Message);
                    }

                var result = await Task.WhenAll(queryTasks).ExpectCancellation();
                return result.Sum();
            }
            return 0;
        }

        private async Task<int> QueryLocalCamerasAsync(int nLocal, CancellationToken token, ProgressBar pb)
        {
            // Number of cameras
            var counter = 0;
            var workers = new Task[nLocal];
            // For each found local camera
            for (var camIndex = 0; camIndex < nLocal; camIndex++)
            {
                // Check cancellation request
                token.ThrowIfCancellationRequested();
                var index = camIndex;
                workers[camIndex] = Task.Run(async () =>
                {
                    // If camera is nor present on the active list
                    IDevice cam = null;
                    try
                    {
                        //cam = await _localFactory.CreateAsync(index).ConfigureAwait(false);

#if DEBUG

                        cam =
                            _localFactory.GetNumberOfCameras() > 0
                                ? await _localFactory.CreateAsync(index).ConfigureAwait(false)
                                : await _debugFactory.CreateAsync(index).ConfigureAwait(false);
#endif

                    }
                    // Silently catch exception and continue
                    catch (Exception aExp)
                    {
                        Helper.WriteLog(aExp);
                    }

                    // If canceled, free camera
                    if (token.IsCancellationRequested)
                    {
                        cam?.Dispose();
                        token.ThrowIfCancellationRequested();
                    }

                    // If camera is OK, add it to the list
                    if (cam != null)
                    {
                        var id = $"localhost;{cam.CameraIndex};{cam.CameraModel};{cam.SerialNumber}";
                        if (_foundDevices.Lookup(id).HasValue)
                        {
                            cam.Dispose();
                            cam = null;
                        }
                        else
                        {
                            _foundDevices.Edit(context => { context.AddOrUpdate((Id: id, Camera: cam)); });
                            Interlocked.Increment(ref counter);
                        }
                    }

                    // Try thread-safely increment progress bar
                    if (!(pb is null) && pb.TryIncrement())
                        pb.BarComment = cam == null
                            ? Properties.Localization.AvailableCameras_CameraIsUnavailable
                            : string.Format(Properties.Localization.AvailableCameras_AcquiredLocalCamera,
                                ConverterImplementations.CameraToStringAliasConversion(cam));
                }, token);
            }

            await Task.WhenAll(workers).ExpectCancellation();

            return counter;
        }
        private async Task<int> QueryRemoteCamerasAsync(IReadOnlyList<int> nRemote, CancellationToken token, ProgressBar pb)
        {
            var counter = 0;
            var workers = new Task[_remoteFactories.Length];
            var clientIndex = 0;
            // For each remote client
            foreach (var factory in _remoteFactories)
            {
                // Checks if cancellation is requested
                token.ThrowIfCancellationRequested();
                // Runs task in parallel
                var localIndex = clientIndex;
                workers[clientIndex++] = Task.Run(async () =>
                {
                    try
                    {
                        // For each camera
                        for (var camIndex = 0; camIndex < nRemote[localIndex]; camIndex++)
                        {
                            // If cancellation requested
                            token.ThrowIfCancellationRequested();

                            // Try to create remote camera
                            IDevice cam = null;
                            try
                            {
                                // WATCH: can fail here
                                //if (!client.ActiveRemoteCameras().Contains(camIndex))
                                    //cam = client.CreateRemoteCamera(camIndex);  
                                    cam = await factory.CreateAsync(camIndex).ConfigureAwait(false);
                            }
                            // Catch silently
                            catch (Exception aExp)
                            {
                                Helper.WriteLog(aExp);
                            }

                            // Free camera if cancelled
                            if (token.IsCancellationRequested)
                            {
                                cam?.Dispose();
                                token.ThrowIfCancellationRequested();
                            }

                            // Add to collection
                            if (cam != null)
                            {
                                var id = $"{_remoteClients[localIndex].HostAddress};{cam.CameraIndex};{cam.CameraModel};{cam.SerialNumber}";
                                if (_foundDevices.Lookup(id).HasValue)
                                {
                                    cam.Dispose();
                                    cam = null;
                                }
                                else
                                {
                                    _foundDevices.Edit(context => { context.AddOrUpdate((Id: id, Camera: cam)); });
                                    Interlocked.Increment(ref counter);
                                }
                            }

                            // Try increment progress bar
                            if (!(pb is null) && pb.TryIncrement())
                                pb.BarComment = cam == null
                                    ? Properties.Localization.AvailableCameras_CameraIsUnavailable
                                    : string.Format(Properties.Localization.AvailableCameras_AcquiredRemoteCamera,
                                        ConverterImplementations.CameraToStringAliasConversion(cam));

                        }
                    }
                    catch (Exception e)
                    {
                        Helper.WriteLog(e);
                    }
                }, token);
            }

            await Task.WhenAll(workers).ExpectCancellation();

            return counter;
        }

        private async Task QueryCamerasCommandExecuteAsync(ProgressBar model)
        {
            var disposable = new CompositeDisposable();
            IsInteractive = false;

            var src = new CancellationTokenSource().DisposeWith(disposable);

            ProgressBarProvider.ViewFinished.Subscribe(_ => src.Cancel()).DisposeWith(disposable);

            var nNewCams = await QueryAvailableCamerasAsync(src.Token, model)
               .ExpectCancellation();

            if (nNewCams == 0)
            {
                model.IsIndeterminate = true;
                model.BarComment = Properties.Localization.AvailableCameras_NoNewCameras;
                await Task.Delay(
                              TimeSpan.Parse(
                                  UiSettingsProvider.Settings.Get("NoCamerasPopUpDelay", "00:00:01.5")),
                              src.Token)
                          .ExpectCancellation();
            }
            else
                await Task.Delay(
                              TimeSpan.Parse(
                                  UiSettingsProvider.Settings.Get("PopUpDelay", "00:00:00.75")),
                              src.Token)
                          .ExpectCancellation();

            if(!ProgressBarProvider.IsDisposed)
                (ProgressBarProvider.ClosingRequested as ICommand).Execute(Unit.Default);

            IsInteractive = true;
            disposable.Dispose();
        }


        private void ConnectButtonCommandExecute(Window param)
        {
            _isSelected = true;
            CloseWindow(param);
        }
        private void ConnectAllButtonCommandExecute(Window param)
        {
            SelectedIds.Edit(context =>
            {
                context.Clear();
                context.AddRange(FoundCameras.Keys);
            });
            _isSelected = true;
            CloseWindow(param);
        }
        private void CancelButtonCommandExecute(Window param)
        {
            _isSelected = false;
            CloseWindow(param);
        }

        private void ClickCommandExecute(object param)
        {
            if (param is List<object> @params
                && @params.Count == 2
                && @params[0] is string id
                && @params[1] is Window window)
            {
                SelectedIds.Edit(context =>
                {
                    context.Clear();
                    context.Add(id);
                });
                _isSelected = true;
                CloseWindow(window);
            }
        }

        private void CloseWindow(Window param)
        {
            if (!_isClosed)
            {
                if (!_isSelected)
                    SelectedIds.Clear();

                _isClosed = true;
                param?.Close();
            }
        }


        public ImmutableArray<(string Id, IDevice Camera)> RetrieveSelectedDevices()
        {
            var result = new List<(string Id, IDevice Camera)>(SelectedIds.Count);

            _foundDevices.Edit(context =>
            {
                foreach (var id in SelectedIds.Items)
                {
                    var val = context.Lookup(id);
                    if (val.HasValue)
                    {
                        result.Add(val.Value);
                        context.Remove(id);
                    }

                }
            });

            return result.OrderBy(x =>
                             ConverterImplementations.CameraToStringAliasConversion(x.Camera)
                             ?? x.Camera.ToString())
                         .ToImmutableArray();
        }
    }
}<|MERGE_RESOLUTION|>--- conflicted
+++ resolved
@@ -186,19 +186,11 @@
             {
                 Helper.WriteLog(aExp);
             }
-<<<<<<< HEAD
             if(!(_remoteFactories.IsEmpty))
                 foreach (var factory in _remoteFactories)
                     try
                     {
                         nRemote.Add(await Helper.RunNoMarshall(() => factory?.GetNumberOfCameras() ?? 0));
-=======
-            if(!(_remoteClients is null))
-                foreach (var client in _remoteClients)
-                    try
-                    {
-                        nRemote.Add(await Helper.RunNoMarshall(() => client?.GetNumberOfCameras() ?? 0));
->>>>>>> 6b054e82
                     }
                     catch (Exception e)
                     {
