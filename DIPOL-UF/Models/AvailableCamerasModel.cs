--- conflicted
+++ resolved
@@ -22,147 +22,20 @@
 
 namespace DIPOL_UF.Models
 {
-<<<<<<< HEAD
-    internal class AvailableCamerasModel : ObservableObject
-=======
     internal sealed class AvailableCamerasModel : ReactiveObjectEx //-V3073
->>>>>>> 798ef417
     {
 
         private readonly DipolClient[] _remoteClients;
 
-<<<<<<< HEAD
-        private bool _canCancel;
-        private bool _camerasPresent;
-        private readonly ProgressBar _progressBar;
-        private Views.ProgressWindow _progressView;
-        private readonly DipolClient[] _remoteClients;
-        private ObservableConcurrentDictionary<string, CameraBase> _foundCameras = new ObservableConcurrentDictionary<string, CameraBase>();
-        private ObservableCollection<string> _selectedItems = new ObservableCollection<string>();
-
-        private DelegateCommand _selectionChangedCommand;
-        private DelegateCommand _cancelButtonCommand;
-        private DelegateCommand _connectButtonCommand;
-        private DelegateCommand _connectAllButtonCommand;
-        private DelegateCommand _windowClosingCommand;
-        private DelegateCommand _windowShownCommand;
-
-        private ObservableCollection<string> SelectedItems
-        {
-            get => _selectedItems;
-            set => _selectedItems = value ?? _selectedItems;
-        }
-=======
         private readonly SourceCache<(string Id, CameraBase Camera), string> _foundDevices;
 
         private bool _isClosed;
         private bool _isSelected;
->>>>>>> 798ef417
 
         public DescendantProvider ProgressBarProvider { get; private set; }
         [Reactive]
         public bool IsInteractive { get; private set; }
 
-<<<<<<< HEAD
-        public ObservableConcurrentDictionary<string, CameraBase> FoundCameras
-        {
-            get => _foundCameras;
-            set
-            {
-                if (value != _foundCameras)
-                {
-                    _foundCameras = value;
-                    RaisePropertyChanged();
-                }
-            }
-        }
-       
-        public bool CanCancel
-        {
-            get => _canCancel;
-            set
-            {
-                if (value != _canCancel)
-                {
-                    _canCancel = value;
-                    RaisePropertyChanged();
-                }
-            }
-        }
-
-        public DelegateCommand SelectionChangedCommand
-        {
-            get => _selectionChangedCommand;
-            private set
-            {
-                if (value != _selectionChangedCommand)
-                {
-                    _selectionChangedCommand = value;
-                    RaisePropertyChanged();
-                }
-            }
-        }
-        public DelegateCommand WindowClosingCommand
-        {
-            get => _windowClosingCommand;
-            private set
-            {
-                if (value != _windowClosingCommand)
-                {
-                    _windowClosingCommand = value;
-                    RaisePropertyChanged();
-                }
-            }
-        }
-        public DelegateCommand CancelButtonCommand
-        {
-            get => _cancelButtonCommand;
-            private set
-            {
-                if (value != _cancelButtonCommand)
-                {
-                    _cancelButtonCommand = value;
-                    RaisePropertyChanged();
-                }
-            }
-        }
-        public DelegateCommand ConnectButtonCommand
-        {
-            get => _connectButtonCommand;
-            private set
-            {
-                if (value != _connectButtonCommand)
-                {
-                    _connectButtonCommand = value;
-                    RaisePropertyChanged();
-                }
-            }
-        }
-        public DelegateCommand ConnectAllButtonCommand
-        {
-            get => _connectAllButtonCommand;
-            private set
-            {
-                if (value != _connectAllButtonCommand)
-                {
-                    _connectAllButtonCommand = value;
-                    RaisePropertyChanged();
-                }
-            }
-        }
-        public DelegateCommand WindowShownCommand
-        {
-            get => _windowShownCommand;
-            private set
-            {
-                if (value != _windowShownCommand)
-                {
-                    _windowShownCommand = value;
-                    RaisePropertyChanged();
-                }
-            }
-        }
-=======
         public IObservableCache<(string Id, CameraBase Camera), string> FoundCameras { get; private set; }
         public SourceList<string> SelectedIds { get; }
 
@@ -173,25 +46,10 @@
         public ReactiveCommand<Window, Unit> ConnectAllButtonCommand { get; private set; }
         public ReactiveCommand<Window, Unit> CloseCrossCommand { get; private set; }
         public ReactiveCommand<object, Unit> ClickCommand { get; private set; }
->>>>>>> 798ef417
 
         public AvailableCamerasModel(
             DipolClient[] remoteClients = null)
         {
-<<<<<<< HEAD
-            _remoteClients = remoteClients;
-
-            _progressBar = new ProgressBar()
-            {
-                Minimum = 0,
-                Value = 0,
-                Maximum = 1,
-                IsIndeterminate = true,
-                CanAbort = true,
-                DisplayPercents = false,
-                BarTitle = "Checking connections...."
-            };
-=======
 
             _remoteClients = remoteClients;
             IsInteractive = true;
@@ -200,7 +58,6 @@
             _foundDevices =
                 new SourceCache<(string Id, CameraBase Camera), string>(x => x.Id)
                     .DisposeWith(Subscriptions);
->>>>>>> 798ef417
 
             InitializeCommands();
             HookObservables();
@@ -261,55 +118,6 @@
             ProgressBarProvider = new DescendantProvider(
                 ReactiveCommand.CreateFromTask<object, ReactiveObjectEx>(async x =>
                 {
-<<<<<<< HEAD
-                    if (_progressBar == null) return;
-
-                    _progressView = new Views.ProgressWindow(new ViewModels.ProgressBarViewModel(_progressBar))
-                    {
-                        Owner = (param as CommandEventArgs<EventArgs>)?.Sender as Window,
-                        WindowStartupLocation = WindowStartupLocation.CenterOwner
-                    };
-
-                    if (!_camerasPresent)
-                    {
-                        _progressBar.BarComment = "No cameras found. Check your connections.";
-                        Task.Run(() =>
-                        {
-                            Task.Delay(3750).Wait();
-                            Application.Current?.Dispatcher?.Invoke(_progressView.Close);
-                            CanCancel = true;
-                        });
-                    }
-
-                    _progressView.Show();
-                    _progressBar.AbortButtonClick += (sender, e) => CanCancel = true;
-                },
-                DelegateCommand.CanExecuteAlways);
-
-            
-            SelectionChangedCommand = new DelegateCommand(
-                SelectionChangedHandler,
-                DelegateCommand.CanExecuteAlways);
-
-            WindowClosingCommand = new DelegateCommand(
-                WindowClosingHandler,
-                DelegateCommand.CanExecuteAlways);
-
-            CancelButtonCommand = new DelegateCommand(
-                (param) => ButtonClickCloseWindow(param as Window, ClosingState.Canceled),
-                (param) => CanCancel);
-            
-            ConnectButtonCommand = new DelegateCommand(
-                (param) => ButtonClickCloseWindow(param as Window, ClosingState.Connect),
-                (param) => SelectedItems.Count > 0);
-            SelectedItems.CollectionChanged += (sender, e) => ConnectButtonCommand.OnCanExecuteChanged();
-
-            ConnectAllButtonCommand = new DelegateCommand(
-                (param) => ButtonClickCloseWindow(param as Window, ClosingState.ConnectAll),
-                (param) => FoundCameras.Count > 0);
-            FoundCameras.CollectionChanged += (sender, e) => ConnectAllButtonCommand.OnCanExecuteChanged();
-
-=======
                     var pb = await Task.Run(() =>
                         new ProgressBar()
                         {
@@ -331,7 +139,6 @@
         {
             // Binding source collection to the public read-only interface
             FoundCameras = _foundDevices.AsObservableCache().DisposeWith(Subscriptions);
->>>>>>> 798ef417
 
             _foundDevices.Connect().DisposeManyEx(x =>
             {
@@ -349,11 +156,7 @@
         private async Task<int> QueryAvailableCamerasAsync(CancellationToken cancelToken, ProgressBar pb)
         {
             var nLocal = 0;
-<<<<<<< HEAD
-            var nRemote = 0;
-=======
             var nRemote = new List<int>();
->>>>>>> 798ef417
 
             try
             {
@@ -363,11 +166,7 @@
             {
                 Helper.WriteLog(aExp);
             }
-<<<<<<< HEAD
-
-=======
             if(!(_remoteClients is null))
->>>>>>> 798ef417
             foreach (var client in _remoteClients)
                 try
                 {
@@ -382,27 +181,14 @@
 
             if (nRemote.Sum() is var nRemoteTotal && nLocal + nRemoteTotal > 0)
             {
-<<<<<<< HEAD
-                _camerasPresent = true;
-                var cancelSource = new CancellationTokenSource();
-                _progressBar.Maximum = nLocal + nRemote;
-                _progressBar.IsIndeterminate = false;
-
-                _progressBar.AbortButtonClick += (sender, e) => cancelSource.Cancel();
-=======
                 pb.IsIndeterminate = false;
                 pb.Maximum = nLocal + nRemoteTotal;
                 var queryTasks = new List<Task<int>>(2);
->>>>>>> 798ef417
 
                 if (nLocal > 0)
                     try
                     {
-<<<<<<< HEAD
-                        QueryLocalCamerasAsync(cancelSource.Token);
-=======
                         queryTasks.Add(QueryLocalCamerasAsync(nLocal, cancelToken, pb));
->>>>>>> 798ef417
                     }
                     catch (Exception e)
                     {
@@ -413,18 +199,6 @@
                 if (nRemoteTotal > 0)
                     try
                     {
-<<<<<<< HEAD
-                        try
-                        {
-                            QueryRemoteCamerasAsync(cancelSource.Token);
-                        }
-                        catch (Exception e)
-                        {
-                            Helper.WriteLog(e.Message);
-                        }
-
-                    }, cancelSource.Token);
-=======
                         queryTasks.Add(QueryRemoteCamerasAsync(nRemote, cancelToken, pb));
                     }
                     catch (Exception e)
@@ -434,38 +208,10 @@
 
                 var result = await Task.WhenAll(queryTasks).ExpectCancellation();
                 return result.Sum();
->>>>>>> 798ef417
             }
             return 0;
         }
 
-<<<<<<< HEAD
-        private async void QueryLocalCamerasAsync(CancellationToken token)
-        {
-            // Number of cameras
-            int nCams;
-            try
-            {
-                nCams = Camera.GetNumberOfCameras();
-            }
-            // If for some reason camera number retrieval fails
-            catch (AndorSdkException aExp)
-            {
-                Helper.WriteLog(aExp);
-                nCams = 0;
-            }
-
-            var workers = new Task[nCams];
-
-            // For each found local camera
-            for (var camIndex = 0; camIndex < nCams; camIndex++)
-            {
-                // Check cancellation request
-                if (token.IsCancellationRequested)
-                    break;
-                var index = camIndex;
-                workers[camIndex] = Task.Run(async () => 
-=======
         private async Task<int> QueryLocalCamerasAsync(int nLocal, CancellationToken token, ProgressBar pb)
         {
             // Number of cameras
@@ -478,68 +224,18 @@
                 token.ThrowIfCancellationRequested();
                 var index = camIndex;
                 workers[camIndex] = Task.Run(async () =>
->>>>>>> 798ef417
                 {
                     // If camera is nor present on the active list
                     CameraBase cam = null;
                     try
                     {
-<<<<<<< HEAD
-                        if (!Camera.CamerasInUse.Values.Select(item => item.CameraIndex).Contains(index))
-                            //cam = new Camera(camIndex);
-                            cam = await Camera.CreateAsync(index);
-=======
                         cam = await Camera.CreateAsync(index).ConfigureAwait(false);
->>>>>>> 798ef417
                     }
                     // Silently catch exception and continue
                     catch (Exception aExp)
                     {
                         Helper.WriteLog(aExp);
                     }
-<<<<<<< HEAD
-
-                    // If canceled, free camera
-                    if (token.IsCancellationRequested)
-                    {
-                        cam?.Dispose();
-                        return;
-                    }
-
-                    // If camera is OK, add it to the list
-                    if (cam != null)
-                        FoundCameras.TryAdd($"localhost:{cam.CameraIndex}:{cam.CameraModel}:{cam.SerialNumber}", cam);
-
-                    // Try thread-safely increment progress bar
-                    if (_progressBar != null)
-                    {
-                        if (Application.Current?.Dispatcher?.IsAvailable() ?? false)
-                            Application.Current?.Dispatcher?.Invoke(_progressBar.TryIncrement);
-                        else
-                            _progressBar.TryIncrement();
-
-                        _progressBar.BarComment = cam == null
-                            ? "Camera resource is unavailable."
-                            : "Acquired local camera " +
-                              $"{new Converters.CameraToStringAliasValueConverter().Convert(cam, typeof(string), null, System.Globalization.CultureInfo.CurrentUICulture)}";
-                    }
-
-                    // Close progress bar if everything is done ?
-                    if (_progressBar?.Value == _progressBar?.Maximum)
-                    {
-                        Task.Delay(750, token).Wait(token);
-                        Application.Current?.Dispatcher?.Invoke(_progressView.Close);
-                        CanCancel = true;
-                    }
-                }, token);
-            }
-
-            await Task.WhenAll(workers);
-        }
-        private async void QueryRemoteCamerasAsync(CancellationToken token)
-        {
-
-=======
 
                     // If canceled, free camera
                     if (token.IsCancellationRequested)
@@ -580,7 +276,6 @@
         private async Task<int> QueryRemoteCamerasAsync(IReadOnlyList<int> nRemote, CancellationToken token, ProgressBar pb)
         {
             var counter = 0;
->>>>>>> 798ef417
             var workers = new Task[_remoteClients.Length];
             var clientIndex = 0;
             // For each remote client
@@ -589,24 +284,13 @@
                 // Checks if cancellation is requested
                 token.ThrowIfCancellationRequested();
                 // Runs task in parallel
-<<<<<<< HEAD
-=======
                 var localIndex = clientIndex;
->>>>>>> 798ef417
                 workers[clientIndex++] = Task.Run(async () =>
                 {
                     try
                     {
-<<<<<<< HEAD
-                        // Number of available cameras
-                        var nCams = client.GetNumberOfCameras();
-
-                        // For each camera
-                        for (var camIndex = 0; camIndex < nCams; camIndex++)
-=======
                         // For each camera
                         for (var camIndex = 0; camIndex < nRemote[localIndex]; camIndex++)
->>>>>>> 798ef417
                         {
                             // If cancellation requested
                             token.ThrowIfCancellationRequested();
@@ -617,12 +301,8 @@
                             {
                                 if (!client.ActiveRemoteCameras().Contains(camIndex))
                                     //cam = client.CreateRemoteCamera(camIndex);  
-<<<<<<< HEAD
-                                    cam = await RemoteCamera.CreateAsync(camIndex, client);
-=======
                                     cam = await RemoteCamera.CreateAsync(camIndex, client)
                                                             .ConfigureAwait(false);
->>>>>>> 798ef417
                             }
                             // Catch silently
                             catch (Exception aExp)
@@ -634,39 +314,11 @@
                             if (token.IsCancellationRequested)
                             {
                                 cam?.Dispose();
-<<<<<<< HEAD
-                                break;
-=======
                                 token.ThrowIfCancellationRequested();
->>>>>>> 798ef417
                             }
 
                             // Add to collection
                             if (cam != null)
-<<<<<<< HEAD
-                                FoundCameras.TryAdd($"{client.HostAddress}:{cam.CameraIndex}:{cam.CameraModel}:{cam.SerialNumber}", cam);
-
-                            // Try increment progress bar
-                            if (_progressBar != null)
-                            {
-                                if (Application.Current?.Dispatcher?.IsAvailable() ?? false)
-                                    Application.Current?.Dispatcher?.Invoke(_progressBar.TryIncrement);
-                                else
-                                    lock (_progressBar)
-                                        _progressBar.TryIncrement();
-
-                                _progressBar.BarComment = cam == null ? "Camera resource is unavailable." : "Acquired remote camera " +
-                                    $"{new Converters.CameraToStringAliasValueConverter().Convert(cam, typeof(string), null, System.Globalization.CultureInfo.CurrentUICulture)}";
-                            }
-
-                            // Close window?
-                            if (_progressBar?.Value == _progressBar?.Maximum)
-                            {
-                                Task.Delay(TimeSpan.Parse(DIPOL_UF_App.Settings.GetValueOrNullSafe("PopUpDelay", "00:00:00.750")), token).Wait(token);
-                                Application.Current?.Dispatcher?.Invoke(_progressView.Close);
-                                CanCancel = true;
-                            }
-=======
                             {
                                 var id = $"{client.HostAddress};{cam.CameraIndex};{cam.CameraModel};{cam.SerialNumber}";
                                 if (_foundDevices.Lookup(id).HasValue)
@@ -687,7 +339,6 @@
                                     ? Properties.Localization.AvailableCameras_CameraIsUnavailable
                                     : string.Format(Properties.Localization.AvailableCameras_AcquiredRemoteCamera,
                                         ConverterImplementations.CameraToStringAliasConversion(cam));
->>>>>>> 798ef417
 
                         }
                     }
@@ -697,41 +348,18 @@
                     }
                 }, token);
             }
-<<<<<<< HEAD
-
-            await Task.WhenAll(workers);
-        }
-
-        private void ButtonClickCloseWindow(Window window, ClosingState state)
-        {
-            if (state == ClosingState.ConnectAll)
-                SelectedItems = new ObservableCollection<string>(FoundCameras.Keys);
-=======
 
             await Task.WhenAll(workers).ExpectCancellation();
->>>>>>> 798ef417
 
             return counter;
         }
 
         private async Task QueryCamerasCommandExecuteAsync(ProgressBar model)
         {
-<<<<<<< HEAD
-            if (parameter is CommandEventArgs<SelectionChangedEventArgs> commandPar)
-            {
-                foreach (var remItem in commandPar.EventArgs.RemovedItems)
-                    if (remItem is KeyValuePair<string, CameraBase> rawItem)
-                        _selectedItems.Remove(rawItem.Key);
-
-                foreach (var addItem in commandPar.EventArgs.AddedItems)
-                    if (addItem is KeyValuePair<string, CameraBase> rawItem)
-                        _selectedItems.Add(rawItem.Key);
-=======
             var disposable = new CompositeDisposable();
             IsInteractive = false;
 
             var src = new CancellationTokenSource().DisposeWith(disposable);
->>>>>>> 798ef417
 
             ProgressBarProvider.ViewFinished.Subscribe(_ => src.Cancel()).DisposeWith(disposable);
 
@@ -832,14 +460,9 @@
                 }
             });
 
-<<<<<<< HEAD
-            if (e.PropertyName == nameof(CanCancel) && CancelButtonCommand != null)
-                Application.Current?.Dispatcher?.Invoke(CancelButtonCommand.OnCanExecuteChanged);
-=======
             return new ReadOnlyCollection<(string Id, CameraBase Camera)>(
                 result.OrderBy(x =>
                     ConverterImplementations.CameraToStringAliasConversion(x.Camera) ?? x.Camera.ToString()).ToList());
->>>>>>> 798ef417
         }
     }
 }