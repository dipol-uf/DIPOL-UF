--- conflicted
+++ resolved
@@ -25,12 +25,7 @@
                     xmlns:x="http://schemas.microsoft.com/winfx/2006/xaml"
                     xmlns:sys="clr-namespace:System;assembly=mscorlib"
                     xmlns:cnvrt="clr-namespace:DIPOL_UF.Converters"
-<<<<<<< HEAD
-                    xmlns:d="http://schemas.microsoft.com/expression/blend/2008"
-                    >
-=======
                     xmlns:d="http://schemas.microsoft.com/expression/blend/2008">
->>>>>>> 753dbd00
     <SolidColorBrush x:Key="NegativeEffectButtonBackgroundColor" Color="#FFB28484"/>
     <SolidColorBrush x:Key="NegativeEffectButtonForegroundColor" Color="Black"/>
 
@@ -62,8 +57,6 @@
     <Thickness x:Key="OneLevelTreeItemMarginLeft" Left="{StaticResource TreeItemMarginValue}"/>
     
     <!-- Colors, brushes and gradients -->
-<<<<<<< HEAD
-=======
 
     <!--Filter text colors-->
     <x:Array x:Key="FilterColorBrushCollection" Type="{x:Type SolidColorBrush}">
@@ -75,7 +68,6 @@
         <SolidColorBrush Color="Crimson"/>
     </x:Array>
 
->>>>>>> 753dbd00
     <!--Temperature text colors-->
     <x:Array x:Key="TemperatureColorBrushCollection" Type="{x:Type SolidColorBrush}">
         <SolidColorBrush Color="Red"/>
@@ -124,10 +116,6 @@
         <GradientStop Color="#D7D2CC" Offset="1.0"/>
     </GradientStopCollection>
 
-<<<<<<< HEAD
-    <!-- Solid brushes -->
-    
-=======
     <!-- Colors -->
     <Color x:Key="OutlineColor" R="0" G="0" B="0"/>
     <Color x:Key="BackgroundColor_1">#E27D60</Color>
@@ -142,26 +130,12 @@
     <SolidColorBrush x:Key="BackgroundBrush_3" Color="{StaticResource BackgroundColor_3}"/>
     <SolidColorBrush x:Key="BackgroundBrush_4" Color="{StaticResource BackgroundColor_4}"/>
 
->>>>>>> 753dbd00
     <SolidColorBrush x:Key="ColorDisabledBrush" Color="{x:Static SystemColors.ControlLightColor}"/>
     <SolidColorBrush x:Key="BorderColorDisabledBrush" Color="{x:Static SystemColors.InactiveBorderColor}"/>
     <SolidColorBrush x:Key="OutlineColorBrush" Color="{StaticResource OutlineColor}"/>  
     <!-- Backgrounds -->
 
-<<<<<<< HEAD
-    <SolidColorBrush x:Key="Background_1" Color="{StaticResource BackgroundColor_1}"/>
-    <SolidColorBrush x:Key="Background_2" Color="{StaticResource BackgroundColor_2}"/>
-    <SolidColorBrush x:Key="Background_3" Color="{StaticResource BackgroundColor_3}"/>
-
-    <!-- Colors -->
-    <Color x:Key="OutlineColor" R="0" G="0" B="0"/>
-    <Color x:Key="BackgroundColor_1">#E27D60</Color>
-    <Color x:Key="BackgroundColor_2">#659DBD</Color>
-    <Color x:Key="BackgroundColor_3">#41B3A3</Color>
-
-=======
     <SolidColorBrush x:Key="JobProgressBarColor" Color="#ff7b25"/>
->>>>>>> 753dbd00
     <!--Enum text representations-->
     <x:Array x:Key="SwitchEnumTextRepresentation" Type="{x:Type sys:String}">
         <sys:String>Cooling</sys:String>
@@ -207,10 +181,6 @@
     <sys:Double x:Key="SmallFontSize">12</sys:Double>
     <sys:Double x:Key="ContentFontSize">15</sys:Double>
     
-<<<<<<< HEAD
-    <!-- Aniamtion Timing -->
-=======
     <!-- Animation Timing -->
->>>>>>> 753dbd00
     <Duration x:Key="ColorChangeDuration">0:00:00.25</Duration>
 </ResourceDictionary>