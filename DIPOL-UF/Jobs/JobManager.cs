--- conflicted
+++ resolved
@@ -296,11 +296,7 @@
                     if (job.ContainsActionOfType<CameraAction>())
                         foreach (var control in _jobControls)
                             control.Camera.StartImageSavingSequence(
-<<<<<<< HEAD
                                 CurrentTarget1.StarName!, 
-=======
-                                CurrentTarget1.StarName, 
->>>>>>> 100edac5
                                 file,
                                 ConverterImplementations.CameraToFilterConversion(control.Camera),
                                 type,
