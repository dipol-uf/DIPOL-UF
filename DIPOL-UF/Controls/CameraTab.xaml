<<<<<<< HEAD
﻿<!-- DATACONTEXT = ViewModels.ConnectedCameraViewModel-->
=======
﻿<!--This file is part of Dipol-3 Camera Manager.

 MIT License
 
 Copyright(c) 2018-2019 Ilia Kosenkov
 
 Permission is hereby granted, free of charge, to any person obtaining a copy
 of this software and associated documentation files (the "Software"), to deal
 in the Software without restriction, including without limitation the rights
 to use, copy, modify, merge, publish, distribute, sublicense, and/or sell
 copies of the Software, and to permit persons to whom the Software is
 furnished to do so, subject to the following conditions:
 
 The above copyright notice and this permission notice shall be included in all
 copies or substantial portions of the Software.
 
 THE SOFTWARE IS PROVIDED "AS IS", WITHOUT WARRANTY OF ANY KIND, EXPRESS OR
 IMPLIED, INCLUDING BUT NOT LIMITED TO THE WARRANTIES OF MERCHANTABILITY,
 FITNESS FOR A PARTICULAR PURPOSE AND NONINFINGEMENT. IN NO EVENT SHALL THE
 AUTHORS OR COPYRIGHT HOLDERS BE LIABLE FOR ANY CLAIM, DAMAGES OR OTHER
 LIABILITY, WHETHER IN AN ACTION OF CONTRACT, TORT OR OTHERWISE, ARISING FROM,
 OUT OF OR IN CONNECTION WITH THE SOFTWARE OR THE USE OR OTHER DEALINGS IN THE
 SOFTWARE.-->
>>>>>>> 798ef417
<UserControl x:Class="DIPOL_UF.Controls.CameraTab"
             xmlns="http://schemas.microsoft.com/winfx/2006/xaml/presentation"
             xmlns:x="http://schemas.microsoft.com/winfx/2006/xaml"
             xmlns:mc="http://schemas.openxmlformats.org/markup-compatibility/2006" 
             xmlns:d="http://schemas.microsoft.com/expression/blend/2008" 
             xmlns:behaviors="http://schemas.microsoft.com/xaml/behaviors"
             xmlns:enm="clr-namespace:ANDOR_CS.Enums;assembly=ANDOR_CS"
             xmlns:cntr="clr-namespace:DIPOL_UF.Controls"
             xmlns:dvms="clr-namespace:DIPOL_UF.ViewModels"
<<<<<<< HEAD
             xmlns:loc="clr-namespace:DIPOL_UF"
             mc:Ignorable="d" Style="{StaticResource ResourceKey=ContentFont}"
             d:DesignHeight="900" d:DesignWidth="1200"
             d:DataContext="{d:DesignInstance Type=dvms:ConnectedCameraViewModel}">
    <ScrollViewer
        HorizontalContentAlignment="Center" HorizontalScrollBarVisibility="Auto"
        VerticalContentAlignment="Top" VerticalScrollBarVisibility="Auto">
        <Grid>
            <Grid.RowDefinitions>
                <RowDefinition Height="50"/>
                <RowDefinition Height="500"/>
                <RowDefinition Height="*"/>
                <RowDefinition Height="50"/>
            </Grid.RowDefinitions>
            <Grid.ColumnDefinitions>
                <ColumnDefinition Width="2.5*" MinWidth="430"/>
                <ColumnDefinition Width="1*" MinWidth="200"/>
                <ColumnDefinition Width="auto" MinWidth="230"/>
            </Grid.ColumnDefinitions>
            <!--Custom Image Presenter-->
            <cntr:DipolImagePresenter Grid.Row="0" Grid.Column="0" Grid.RowSpan="3"
                                       Height="700"
                                       VerticalAlignment="Top" HorizontalAlignment="Stretch" 
                                       DataContext="{Binding ImagePresenterViewModel}"/>
            <!--Placeholder for Camera Name-->
            <Grid Grid.Row="0" Grid.Column="1">
                <Grid.RowDefinitions>
                    <RowDefinition/>
                    <RowDefinition/>
                </Grid.RowDefinitions>
                <TextBlock Grid.Row="0" 
                           Text="{Binding Model}" 
                           HorizontalAlignment="Stretch" VerticalAlignment="Stretch"
                           TextAlignment="Left"/>
                <Slider Grid.Row="1" VerticalAlignment="Center"
                        Minimum="1"
                        Maximum="3"
                        Style="{StaticResource SlaveMasterSlider}"
                        TickFrequency="1"
                        IsSnapToTickEnabled="True"
                        Value="{Binding StateIntVal, Mode=TwoWay, UpdateSourceTrigger=PropertyChanged}"/>
            </Grid>
            <!--Placeholder for detailed status-->
            <Label Grid.Row="1" Grid.Column="1" BorderThickness="2" BorderBrush="Black">Detailed status</Label>
            <!--RHS Controls grid-->
            <Grid Column ="2" Grid.Row="1" HorizontalAlignment="Right" 
                  VerticalAlignment="Top" MinHeight="500">
                <Grid.ColumnDefinitions>
                    <ColumnDefinition Width="135"/>
                    <ColumnDefinition Width="120"/>
=======
             xmlns:vs="clr-namespace:DIPOL_UF.Views"
             xmlns:props="clr-namespace:DIPOL_UF.Properties"
             xmlns:extensions="clr-namespace:DIPOL_UF.Extensions"
             mc:Ignorable="d" Style="{StaticResource ResourceKey=ContentFont}"
             d:DesignHeight="860" d:DesignWidth="1000"
             d:DataContext="{d:DesignInstance Type=dvms:CameraTabViewModel}">
    <behaviors:Interaction.Triggers>
        <behaviors:EventTrigger
            EventName="ViewRequested"
            SourceObject="{Binding AcquisitionSettingsWindow}">
            <extensions:ShowViewAction
                Owner="{Binding RelativeSource={RelativeSource FindAncestor, AncestorType=Window}}"
                Proxy="{Binding AcquisitionSettingsWindow}"
                Type="{x:Type vs:AcquisitionSettingsView}"/>
        </behaviors:EventTrigger>
        <behaviors:EventTrigger
            EventName="ViewRequested"
            SourceObject="{Binding JobSettingsWindow}">
            <extensions:ShowViewAction
                Owner="{Binding RelativeSource={RelativeSource FindAncestor, AncestorType=Window}}"
                Proxy="{Binding JobSettingsWindow}"
                Type="{x:Type vs:JobSettingsView}"/>
        </behaviors:EventTrigger>
    </behaviors:Interaction.Triggers>
    <ScrollViewer
        HorizontalContentAlignment="Center" HorizontalScrollBarVisibility="Auto"
        VerticalContentAlignment="Top" VerticalScrollBarVisibility="Auto">
        <Grid VerticalAlignment="Top">
            <Grid.RowDefinitions>
                <RowDefinition Height="50"/>
                <RowDefinition Height="auto"/>
                <RowDefinition Height="60"/>
            </Grid.RowDefinitions>
            <Grid.ColumnDefinitions>
                <ColumnDefinition Width="Auto" MinWidth="330"/>
                <ColumnDefinition Width="Auto" MinWidth="200"/>
            </Grid.ColumnDefinitions>
            <TextBlock Grid.Column="0" Grid.Row="0"
                   Style="{StaticResource ContentFont_TextBlock}"
                   HorizontalAlignment="Left"
                   VerticalAlignment="Stretch"
                   Text="{Binding LastSavedFilePath}"/>
            <!--Custom Image Presenter-->
            <cntr:DipolImagePresenter Grid.Row="1" Grid.Column="0" 
                                       Height="700"
                                       VerticalAlignment="Top" HorizontalAlignment="Left" 
                                       Width="600" MaxWidth="600"
                                       Margin="5,5,30,5"
                                       DataContext="{Binding DipolImagePresenter}"/>
            <!--RHS Controls grid-->
            <Grid Column ="1" Grid.Row="1" HorizontalAlignment="Right" 
                  VerticalAlignment="Top" MinHeight="500">
                <Grid.ColumnDefinitions>
                    <ColumnDefinition Width="135"/>
                    <ColumnDefinition Width="135"/>
>>>>>>> 798ef417
                </Grid.ColumnDefinitions>
                <Grid.RowDefinitions>
                    <RowDefinition Height="5.5*" MinHeight="250"/>
                    <RowDefinition Height="auto"/>
                    <RowDefinition Height="auto"/>
                    <RowDefinition/>
                    <RowDefinition/>
<<<<<<< HEAD
=======
                    <RowDefinition/>
>>>>>>> 798ef417
                </Grid.RowDefinitions>
                <!--Cooler slider/bar-->
                <Grid Grid.Column="0" Grid.Row="0" Margin="2">
                    <Grid.ColumnDefinitions>
                        <ColumnDefinition/>
                        <ColumnDefinition Width="auto"/>
                        <ColumnDefinition/>
                    </Grid.ColumnDefinitions>
                    <Grid.RowDefinitions>
                        <RowDefinition Height="0.4*"/>
                        <RowDefinition/>
                        <RowDefinition/>
                        <RowDefinition/>
                    </Grid.RowDefinitions>
                    <TextBlock Grid.Column="1" Grid.ColumnSpan="2" Grid.Row="0" 
                               HorizontalAlignment="Center" VerticalAlignment="Center"
                               Style="{StaticResource ResourceKey=ContentFont_TextBlock}"
<<<<<<< HEAD
                               Text="{loc:Text Key=CameraTab_Cooler}"/>
=======
                               Text="{extensions:Text Key=CameraTab_Cooler}"/>
>>>>>>> 798ef417
                    <TextBlock Grid.Column="0" Grid.Row="1"
                               VerticalAlignment="Top" HorizontalAlignment="Right"
                               Style="{StaticResource ResourceKey=ContentFont_TextBlock}"
                               Text="{Binding MaximumAllowedTemperature, StringFormat='\{0:F0} C'}"/>
                    <TextBlock Grid.Column="0" Grid.Row="3" 
                               VerticalAlignment="Bottom" HorizontalAlignment="Right"
                               Style="{StaticResource ResourceKey=ContentFont_TextBlock}"
                               Text="{Binding MinimumAllowedTemperature, StringFormat='\{0:F0} C'}"/>
<<<<<<< HEAD
                    <Slider Grid.Column="1" Grid.Row="1" Grid.RowSpan="3" 
                            HorizontalAlignment="Center"
                            Margin="{StaticResource ResourceKey=VerticalSliderMargin}"
                            Orientation="Vertical" Name="TempSetSlider"
                            Minimum="{Binding MinimumAllowedTemperature, Mode=OneTime}"
                            Maximum="{Binding MaximumAllowedTemperature, Mode=OneTime}"
=======
                    <Slider Name="TempSetSlider"
                            Grid.Column="1" Grid.Row="1" Grid.RowSpan="3" 
                            HorizontalAlignment="Center"
                            Margin="{StaticResource ResourceKey=VerticalSliderMargin}"
                            Orientation="Vertical"
                            Minimum="{Binding MinimumAllowedTemperature}"
                            Maximum="{Binding MaximumAllowedTemperature}"
>>>>>>> 798ef417
                            Value="{Binding
                                Path=TargetTemperature,
                                Mode=TwoWay,
                                UpdateSourceTrigger=PropertyChanged,
<<<<<<< HEAD
                                Converter={StaticResource ResourceKey=TypeConverter}}">
                        <Slider.IsEnabled>
                            <MultiBinding Converter="{StaticResource ResourceKey=BoolToBoolMultiConverter}">
                                <Binding Path="IsNotAcquiring" Mode="OneWay"/>
                                <Binding Path="CanControlTemperature" Mode="OneWay"/>
                            </MultiBinding>
                        </Slider.IsEnabled>
=======
                                Converter={StaticResource ResourceKey=TypeConverter},
                                ValidatesOnNotifyDataErrors=True}">
                        <Slider.IsEnabled>
                            <MultiBinding Converter="{StaticResource BoolToBoolMultiConverter}">
                                <Binding Path="IsJobInProgress" Converter="{StaticResource NotConverter}"/>
                                <Binding Path="IsAcquiring" Converter="{StaticResource NotConverter}"/>
                                <Binding Path="CanControlTemperature"/>
                            </MultiBinding>
                        </Slider.IsEnabled>
                       
>>>>>>> 798ef417
                    </Slider>

                    <ProgressBar Grid.Column="2" Grid.Row="1" Grid.RowSpan="3"
                                 Width="13" HorizontalAlignment="Center"
                                 Margin="{StaticResource ResourceKey=VerticalPBMargin}"
                                 Orientation="Vertical" IsIndeterminate="False"
<<<<<<< HEAD
                                 Minimum="{Binding MinimumAllowedTemperature, Mode=OneTime}"
                                 Maximum="{Binding MaximumAllowedTemperature, Mode=OneTime}">
                        <ProgressBar.IsEnabled>
                            <Binding Path="CanQueryTemperature" Mode="OneTime"/>
                        </ProgressBar.IsEnabled>
                        <ProgressBar.Value>
                            <MultiBinding Mode="OneWay"
                                          Converter="{StaticResource ResourceKey=CameraStatsToValueMultiConverter}"
                                          ConverterParameter="Temp"
                                          UpdateSourceTrigger="PropertyChanged">
                                <Binding ElementName="DipolWindow" Path="DataContext.CameraRealTimeStats"
                                         Mode="OneWay" UpdateSourceTrigger="PropertyChanged" />
                                <Binding Path="Key"/>
                            </MultiBinding>
                        </ProgressBar.Value>
                        <ProgressBar.Foreground>
                            <MultiBinding Mode="OneWay"
                                          Converter="{StaticResource ResourceKey=TemperatureToBrushMultiConverter}"
                                          ConverterParameter="{StaticResource TemperatureColorBrushCollection}"
                                          UpdateSourceTrigger="PropertyChanged">
                                <Binding ElementName="DipolWindow" Path="DataContext.CameraRealTimeStats"
                                         Mode="OneWay" UpdateSourceTrigger="PropertyChanged"/>
                                <Binding Path="Key"/>
                            </MultiBinding>
                        </ProgressBar.Foreground>
=======
                                 IsEnabled="{Binding CanQueryTemperature}"
                                 Minimum="{Binding MinimumAllowedTemperature, Mode=OneTime}"
                                 Maximum="{Binding MaximumAllowedTemperature, Mode=OneTime}"
                                 Value="{Binding CurrentTemperature, Mode=OneWay}"
                                 Foreground="{Binding CurrentTemperature,
                                    Converter={StaticResource TemperatureToBrushConverter},
                                    ConverterParameter={StaticResource TemperatureColorBrushCollection}}">
>>>>>>> 798ef417
                    </ProgressBar>
                </Grid>
                <!--Cooler textbox/button-->
                <StackPanel Grid.Column="0" Grid.Row="1" Margin="2">
                    <TextBox 
                            Name="TempControlTextBox" 
<<<<<<< HEAD
                            HorizontalContentAlignment="Right">
                        <TextBox.IsEnabled>
                            <MultiBinding Converter="{StaticResource ResourceKey=BoolToBoolMultiConverter}">
                                <Binding Path="IsNotAcquiring" Mode="OneWay"/>
                                <Binding Path="CanControlTemperature" Mode="OneWay"/>
                            </MultiBinding>
                        </TextBox.IsEnabled>
                        <TextBox.Text>
                            <Binding Path="TargetTemperatureText" Mode="TwoWay" UpdateSourceTrigger="PropertyChanged"
                                     NotifyOnValidationError="True">
                            </Binding>
                        </TextBox.Text>
                        <TextBox.Style>
                            <Style TargetType="TextBox" BasedOn="{StaticResource ResourceKey=TextBoxStyle}">
                                <Style.Triggers>
                                    <DataTrigger Binding="{Binding HasErrorsOfProperties[TargetTemperatureText], Mode=OneWay}" 
                                                 Value="true">
                                        <Setter Property="ToolTip" 
                                                Value="{Binding 
                                                    LatestErrors[TargetTemperatureText],
                                                    UpdateSourceTrigger=PropertyChanged}"/>
                                    </DataTrigger>
                                </Style.Triggers>
                            </Style>
                        </TextBox.Style>
                    </TextBox>
                    <Button Command="{Binding ControlCoolerCommand}">
=======
                            HorizontalContentAlignment="Right"
                            Style="{StaticResource TextBoxWithErrors}"
                            Text="{extensions:ValidationBinding TargetTemperatureText}">
                        <TextBox.IsEnabled>
                            <MultiBinding Converter="{StaticResource ResourceKey=BoolToBoolMultiConverter}">
                                <Binding Path="IsJobInProgress" Converter="{StaticResource NotConverter}"/>
                                <Binding Path="IsAcquiring" Mode="OneWay" Converter="{StaticResource NotConverter}"/>
                                <Binding Path="CanControlTemperature" Mode="OneWay"/>
                            </MultiBinding>
                        </TextBox.IsEnabled>
                    </TextBox>
                    <Button Command="{Binding CoolerCommand}">
>>>>>>> 798ef417
                        <Button.Content>
                            <TextBlock HorizontalAlignment="Center" VerticalAlignment="Center">
                                <TextBlock.Style>
                                    <Style 
                                        BasedOn="{StaticResource ResourceKey=ContentFont_TextBlock}"
                                        TargetType="{x:Type TextBlock}">
                                        <Style.Triggers>
                                            <DataTrigger 
                                                        Binding="{Binding
<<<<<<< HEAD
                                                            Path = Camera.CoolerMode,
                                                            Mode=OneWay,
                                                            UpdateSourceTrigger=PropertyChanged}" 
                                                        Value="{x:Static enm:Switch.Enabled}">
                                                <Setter Property="TextBlock.Text" Value="Stop Cooling"/>
                                            </DataTrigger>
                                            <DataTrigger 
                                                        Binding="{Binding
                                                            Path = Camera.CoolerMode,
                                                            Mode=OneWay,
                                                            UpdateSourceTrigger=PropertyChanged}" 
                                                        Value="{x:Static enm:Switch.Disabled}">
                                                <Setter Property="TextBlock.Text" Value="Start Cooling"/>
=======
                                                            Path = CoolerMode,
                                                            Mode=OneWay}" 
                                                        Value="{x:Static enm:Switch.Enabled}">
                                                <Setter Property="TextBlock.Text" 
                                                        Value="{x:Static props:Localization.CameraTab_Cooler_Stop}"/>
                                            </DataTrigger>
                                            <DataTrigger 
                                                        Binding="{Binding
                                                            Path = CoolerMode,
                                                            Mode=OneWay}" 
                                                        Value="{x:Static enm:Switch.Disabled}">
                                                <Setter Property="TextBlock.Text" 
                                                        Value="{x:Static props:Localization.CameraTab_Cooler_Start}"/>
>>>>>>> 798ef417
                                            </DataTrigger>
                                        </Style.Triggers>
                                    </Style>
                                </TextBlock.Style>
                            </TextBlock>
                        </Button.Content>
                        <Button.Style>
                            <Style 
                                    BasedOn="{StaticResource ResourceKey=BasicButtonStyle}"
                                    TargetType="{x:Type Button}">
<<<<<<< HEAD
                                <!--<Setter Property="Width" Value="auto"/>
                    <Setter Property="Height" Value="auto"/>-->
                                <Style.Triggers>
                                    <DataTrigger 
                                                Binding="{Binding
                                                    Path = Camera.CoolerMode,
                                                    Mode=OneWay,
                                                    UpdateSourceTrigger=PropertyChanged}" 
=======
                                <Style.Triggers>
                                    <DataTrigger 
                                                Binding="{Binding
                                                    Path = CoolerMode,
                                                    Mode=OneWay}" 
>>>>>>> 798ef417
                                                Value="{x:Static enm:Switch.Disabled}">
                                        <Setter Property="Button.Background" 
                                                Value="{StaticResource ResourceKey=PositiveEffectButtonBackgroundColor}"/>
                                        <Setter Property="Button.Foreground" 
                                                Value="{StaticResource ResourceKey=PositiveEffectButtonForegroundColor}"/>
                                    </DataTrigger>
                                    <DataTrigger 
                                                Binding="{Binding
<<<<<<< HEAD
                                                    Path = Camera.CoolerMode,
                                                    Mode=OneWay,
                                                    UpdateSourceTrigger=PropertyChanged}" 
=======
                                                    Path = CoolerMode,
                                                    Mode=OneWay}" 
>>>>>>> 798ef417
                                                Value="{x:Static enm:Switch.Enabled}">
                                        <Setter Property="Button.Background" 
                                                Value="{StaticResource ResourceKey=NegativeEffectButtonBackgroundColor}"/>
                                        <Setter Property="Button.Foreground" 
                                                Value="{StaticResource ResourceKey=NegativeEffectButtonForegroundColor}"/>
                                    </DataTrigger>
                                </Style.Triggers>
                            </Style>
                        </Button.Style>
                    </Button>
                </StackPanel>
                <!--Fan slider-->
                <Grid Grid.Column="1" Grid.Row="0" Margin="2">
                    <Grid.ColumnDefinitions>
                        <ColumnDefinition MinWidth="15" Width="auto"/>
                        <ColumnDefinition Width="auto"/>
                    </Grid.ColumnDefinitions>
                    <Grid.RowDefinitions>
                        <RowDefinition Height="auto"/>
                        <RowDefinition/>
                        <RowDefinition/>
                        <RowDefinition/>
                    </Grid.RowDefinitions>
                    <TextBlock Grid.Column="0" Grid.ColumnSpan="2" Grid.Row="0" 
                               HorizontalAlignment="Center" VerticalAlignment="Center"
                               Style="{StaticResource ResourceKey=ContentFont_TextBlock}"
<<<<<<< HEAD
                               Text="{loc:Text Key=CameraTab_Fan}"/>
                    <Slider Grid.Column="0" Grid.Row="1" Grid.RowSpan="3"
                            Orientation="Vertical" Margin="{StaticResource ResourceKey=VerticalSliderMargin}"
                            TickFrequency="{Binding 
                                Path=LowFanModeTickStep, 
                                Converter={StaticResource ResourceKey=TypeConverter}}" 
                            IsSnapToTickEnabled="True"
                            Minimum="0" Maximum="2"
                            Value="{Binding FanMode, Mode=TwoWay, Converter={StaticResource ResourceKey=TypeConverter}, UpdateSourceTrigger=PropertyChanged}">
                        <Slider.IsEnabled>
                            <MultiBinding Converter="{StaticResource ResourceKey=BoolToBoolMultiConverter}">
                                <Binding Path="IsNotAcquiring" Mode="OneWay"/>
=======
                               Text="{extensions:Text Key=CameraTab_Fan}"/>
                    <Slider Grid.Column="0" Grid.Row="1" Grid.RowSpan="3"
                            Orientation="Vertical" Margin="{StaticResource ResourceKey=VerticalSliderMargin}"
                            TickFrequency="{Binding Path=FanTickFrequency}" 
                            IsSnapToTickEnabled="True"
                            Minimum="0" Maximum="2"
                            Value="{Binding FanMode, Mode=TwoWay, UpdateSourceTrigger=PropertyChanged}">
                        <Slider.IsEnabled>
                            <MultiBinding Converter="{StaticResource ResourceKey=BoolToBoolMultiConverter}">
                                <Binding Path="IsJobInProgress" Converter="{StaticResource NotConverter}"/>
                                <Binding Path="IsAcquiring" Mode="OneWay" Converter="{StaticResource NotConverter}"/>
>>>>>>> 798ef417
                                <Binding Path="CanControlFan" Mode="OneWay"/>
                            </MultiBinding>
                        </Slider.IsEnabled>
                    </Slider>
                    <TextBlock Grid.Column="1"  Grid.Row="1" 
                               HorizontalAlignment="Left" VerticalAlignment="Top"
                               Style="{StaticResource ResourceKey=ContentFont_TextBlock}"
                               Margin="0,-5, 0, 0"
<<<<<<< HEAD
                               Text="{loc:Text
=======
                               Text="{extensions:Text
>>>>>>> 798ef417
                                    Key=General_FanMode_Full,
                                    Format='- {0}'}"/>
                    <TextBlock Grid.Column="1" Grid.Row="2" 
                               HorizontalAlignment="Left" VerticalAlignment="Center"
                               Style="{StaticResource ResourceKey=ContentFont_TextBlock}"
                               Margin="0, -5, 0, 0"
<<<<<<< HEAD
                               Text="{loc:Text
=======
                               Text="{extensions:Text
>>>>>>> 798ef417
                                    Key=General_FanMode_Low,
                                    Format='- {0}'}"/>
                    <TextBlock Grid.Column="1" Grid.Row="3" 
                               HorizontalAlignment="Left" VerticalAlignment="Bottom"
                               Style="{StaticResource ResourceKey=ContentFont_TextBlock}"
                               Margin="0, -5, 0, 0"
<<<<<<< HEAD
                               Text="{loc:Text
                                    Key=General_FanMode_Off,
                                    Format='- {0}'}"/>
                </Grid>
=======
                               Text="{extensions:Text
                                    Key=General_FanMode_Off,
                                    Format='- {0}'}"/>
                </Grid>
                <StackPanel Grid.Column="1" Grid.Row="1" Margin="2">
                    <Label Style="{StaticResource ContentFont_Label}"
                           Content="{Binding JobName}"
                           MinHeight="15"
                           Visibility="{Binding IsJobInProgress, Converter={StaticResource BoolToVisibilityConverter}}"/>
                    <StackPanel Orientation="Horizontal">
                        <Label Style="{StaticResource ContentFont_Label}"
                               MinHeight="15"
                               Content="{Binding JobProgressString}"
                               Visibility="{Binding IsJobInProgress, Converter={StaticResource BoolToVisibilityConverter}}"/>
                        <Label Style="{StaticResource ContentFont_Label}"
                               MinHeight="15"
                               Content="{Binding JobMotorProgress}">
                            <Label.Visibility>
                                <MultiBinding Converter="{StaticResource BoolToBoolMultiConverter}"
                                               ConverterParameter="{StaticResource BoolToVisibilityConverter}">
                                    <Binding Path="IsJobInProgress"/>
                                    <Binding Path="IsPolarimetryJob"/>
                                </MultiBinding>
                            </Label.Visibility>
                        </Label>
                    </StackPanel>
                </StackPanel>
>>>>>>> 798ef417
                <!--Shutters-->
                <Grid Grid.Column="0" Grid.ColumnSpan="2" Grid.Row="2"
                      VerticalAlignment="Top">
                    <Grid.ColumnDefinitions>
                        <ColumnDefinition Width="auto"/>
                        <ColumnDefinition/>
                    </Grid.ColumnDefinitions>
                    <Grid.RowDefinitions>
                        <RowDefinition/>
                        <RowDefinition/>
                    </Grid.RowDefinitions>
                    <TextBlock Grid.Column="0" Grid.Row="0"
                               Style="{StaticResource ResourceKey=ContentFont_TextBlock}"
                               Margin="4, 2, 4, 2"
                               HorizontalAlignment="Left"
                               VerticalAlignment="Center"
<<<<<<< HEAD
                               Text="{loc:Text Key=CameraTab_Shutter_Internal}"/>
=======
                               Text="{extensions:Text Key=CameraTab_Shutter_Internal}"/>
>>>>>>> 798ef417
                    <TextBlock Grid.Column="0" Grid.Row="1"
                               Style="{StaticResource ResourceKey=ContentFont_TextBlock}"
                               Margin="4, 2, 4, 2"
                               HorizontalAlignment="Left"
                               VerticalAlignment="Center"
<<<<<<< HEAD
                               Text="{loc:Text Key=CameraTab_Shutter_External}"/>
                    <ComboBox Grid.Column="1" Grid.Row="0"
                              Style="{StaticResource ResourceKey=ComboBoxStyle}"
                              ItemsSource="{Binding 
                                  Source={StaticResource ResourceKey=ShutterModeEnumProvider},
                                  Converter={StaticResource ResourceKey=EnumToDescriptionConverter}}"
                              SelectedValue="{Binding 
                                  InternalShutterState, 
                                  Mode=TwoWay, 
                                  UpdateSourceTrigger=PropertyChanged,
                                  Converter={StaticResource ResourceKey=EnumToDescriptionConverter}}">
                        <ComboBox.IsEnabled>
                            <MultiBinding Converter="{StaticResource ResourceKey=BoolToBoolMultiConverter}">
                                <Binding Path="IsNotAcquiring" Mode="OneWay"/>
                                <Binding Path="CanControlShutter" Mode="OneWay"/>
=======
                               Text="{extensions:Text Key=CameraTab_Shutter_External}"/>
                    <ComboBox Grid.Column="1" Grid.Row="0"
                              Style="{StaticResource ResourceKey=ComboBoxStyle}"
                              ItemsSource="{Binding Source={StaticResource ResourceKey=ShutterModeEnumProvider}}"
                              ItemTemplate="{StaticResource ShutterComboBoxItem}"
                              SelectedItem="{Binding InternalShutterState, Mode=TwoWay}">
                        <ComboBox.IsEnabled>
                            <MultiBinding Converter="{StaticResource ResourceKey=BoolToBoolMultiConverter}">
                                <Binding Path="IsAcquiring" Mode="OneWay" Converter="{StaticResource NotConverter}"/>
                                <Binding Path="IsJobInProgress" Mode="OneWay" Converter="{StaticResource NotConverter}"/>
                                <Binding Path="CanControlInternalShutter" Mode="OneWay"/>
>>>>>>> 798ef417
                            </MultiBinding>
                        </ComboBox.IsEnabled>
                    </ComboBox>
                    <ComboBox Grid.Column="1" Grid.Row="1"
                              Style="{StaticResource ResourceKey=ComboBoxStyle}"
<<<<<<< HEAD
                              SelectedValue="{Binding
                                  ExternalShutterState,
                                  Mode=TwoWay,
                                  UpdateSourceTrigger=PropertyChanged,
                                  Converter={StaticResource ResourceKey=EnumToDescriptionConverter}}"
                              ItemsSource="{Binding 
                                  Source={StaticResource ResourceKey=ShutterModeEnumProvider},
                                  Converter={StaticResource ResourceKey=EnumToDescriptionConverter}}">
                        <ComboBox.IsEnabled>
                            <MultiBinding Converter="{StaticResource ResourceKey=BoolToBoolMultiConverter}">
                                <Binding Path="IsNotAcquiring" Mode="OneWay"/>
                                <Binding Path="CanControlInternalExternalShutter" Mode="OneWay"/>
=======
                              SelectedValue="{Binding ExternalShutterMode, Mode=TwoWay}"
                              ItemsSource="{Binding Source={StaticResource ResourceKey=ShutterModeEnumProvider}}"
                              ItemTemplate="{StaticResource ShutterComboBoxItem}">
                        <ComboBox.IsEnabled>
                            <MultiBinding Converter="{StaticResource ResourceKey=BoolToBoolMultiConverter}">
                                <Binding Path="IsAcquiring" Mode="OneWay" Converter="{StaticResource NotConverter}"/>
                                <Binding Path="IsJobInProgress" Mode="OneWay" Converter="{StaticResource NotConverter}"/>
                                <Binding Path="CanControlExternalShutter" Mode="OneWay"/>
>>>>>>> 798ef417
                            </MultiBinding>
                        </ComboBox.IsEnabled>
                    </ComboBox>
                </Grid>

                <!--Acquisition settings button-->
                <Button  Grid.Column="0" Grid.Row="3" 
                         VerticalAlignment="Center" HorizontalAlignment="Center"
                         Style="{StaticResource ResourceKey=BasicButtonStyle}"
<<<<<<< HEAD
                         Content="{loc:Text Key=CameraTab_AcquisitionSettings}"
=======
                         Content="{extensions:Text Key=CameraTab_AcquisitionSettings}"
>>>>>>> 798ef417
                         Command="{Binding SetUpAcquisitionCommand}"/>

                <!-- Acquire images button -->
                <Button Grid.Column="0" Grid.Row="4"
                        VerticalAlignment="Center" HorizontalAlignment="Center"
<<<<<<< HEAD
                        Command="{Binding ControlAcquisitionCommand}">
                    <Button.Style>
                        <Style BasedOn="{StaticResource ResourceKey=BasicButtonStyle}" TargetType="Button">
                            <Style.Triggers>
                                <DataTrigger Binding="{Binding IsAcquiring, Mode=OneWay}" Value="True">
                                    <Setter Property="Content" Value="{loc:Text Key=CameraTab_Imaging_Stop}"/>
=======
                        Command="{Binding StartAcquisitionCommand}">
                    <Button.Style>
                        <Style BasedOn="{StaticResource ResourceKey=BasicButtonStyle}" TargetType="Button">
                            <Style.Triggers>
                                <DataTrigger Value="True">
                                    <DataTrigger.Binding>
                                        <MultiBinding Converter="{StaticResource BoolToBoolMultiConverter}" ConverterParameter="any">
                                            <Binding Path="IsAcquiring" Mode="OneWay"/>
                                            <Binding Path="IsJobInProgress" Mode="OneWay"/>
                                        </MultiBinding>
                                    </DataTrigger.Binding>
                                    <Setter Property="Content" Value="{extensions:Text Key=CameraTab_Imaging_Stop}"/>
>>>>>>> 798ef417
                                    <Setter Property="Button.Background" 
                                        Value="{StaticResource ResourceKey=NegativeEffectButtonBackgroundColor}"/>
                                    <Setter Property="Button.Foreground" 
                                        Value="{StaticResource ResourceKey=NegativeEffectButtonForegroundColor}"/>
                                </DataTrigger>
<<<<<<< HEAD
                                <DataTrigger  Binding="{Binding IsAcquiring, Mode=OneWay}" Value="False" >
                                    <Setter Property="Content" Value="{loc:Text Key=CameraTab_Imaging_Start}"/>
=======
                                <DataTrigger Value="True" >
                                    <DataTrigger.Binding>
                                        <MultiBinding Converter="{StaticResource BoolToBoolMultiConverter}" ConverterParameter="all">
                                            <Binding Path="IsAcquiring" Mode="OneWay" Converter="{StaticResource NotConverter}"/>
                                            <Binding Path="IsJobInProgress" Mode="OneWay" Converter="{StaticResource NotConverter}"/>
                                        </MultiBinding>
                                    </DataTrigger.Binding>
                                    <Setter Property="Content" Value="{extensions:Text Key=CameraTab_Imaging_Start}"/>
>>>>>>> 798ef417
                                    <Setter Property="Button.Background" 
                                        Value="{StaticResource ResourceKey=PositiveEffectButtonBackgroundColor}"/>
                                    <Setter Property="Button.Foreground" 
                                        Value="{StaticResource ResourceKey=PositiveEffectButtonForegroundColor}"/>
                                </DataTrigger>
                            </Style.Triggers>
                        </Style>
                    </Button.Style>
                </Button>
<<<<<<< HEAD
                <!-- Timing table -->
                <Grid Grid.Column="1" Grid.Row="3" Grid.RowSpan="2">
                    <Grid.ColumnDefinitions>
                        <ColumnDefinition Width="auto"/>
                        <ColumnDefinition/>
                    </Grid.ColumnDefinitions>
                    <Grid.RowDefinitions>
                        <RowDefinition/>
                        <RowDefinition/>
                        <RowDefinition/>
                    </Grid.RowDefinitions>
                    <TextBlock Grid.Row="0" Grid.Column="0"
                               Style="{StaticResource ResourceKey=ContentFont_TextBlock}"
                               HorizontalAlignment="Left"
                               VerticalAlignment="Center"
                               Text="{loc:Text Key=CameraTab_Timing_Exposure}"/>
                    <TextBlock Grid.Row="1" Grid.Column="0"
                               Style="{StaticResource ResourceKey=ContentFont_TextBlock}"
                               HorizontalAlignment="Left"
                               VerticalAlignment="Center"
                               Text="{loc:Text Key=CameraTab_Timing_AccumulationCycle}"/>
                    <TextBlock Grid.Row="2" Grid.Column="0"
                               Style="{StaticResource ResourceKey=ContentFont_TextBlock}"
                               HorizontalAlignment="Left"
                               VerticalAlignment="Center"
                               Text="{loc:Text Key=CameraTab_Timing_KineticCycle}"/>
                    <TextBox Grid.Row="0" Grid.Column="1"
                              Focusable="False" IsReadOnly="True"
                              Style="{StaticResource ResourceKey=TextBoxStyle}"
                              FontSize="{StaticResource ResourceKey=SmallFontSize}"
                              Text="{Binding Timing.Item1, Mode=OneWay, StringFormat='\{0:f2\} s'}"/>
                    <TextBox Grid.Row="1" Grid.Column="1"
                              Focusable="False" IsReadOnly="True"
                              Style="{StaticResource ResourceKey=TextBoxStyle}"
                              FontSize="{StaticResource ResourceKey=SmallFontSize}"
                              Text="{Binding Timing.Item2, Mode=OneWay, StringFormat='\{0:f2\} s'}"/>
                    <TextBox Grid.Row="2" Grid.Column="1"
                              Focusable="False" IsReadOnly="True"
                              Style="{StaticResource ResourceKey=TextBoxStyle}"
                              FontSize="{StaticResource ResourceKey=SmallFontSize}"
                              Text="{Binding Timing.Item3, Mode=OneWay, StringFormat='\{0:f2\} s'}"/>
                </Grid>
            </Grid>

            <!--Acquisition textbox-->
            <TextBlock Grid.Row="3" Grid.Column="0"
                    Style="{StaticResource ResourceKey=ContentFont_TextBlock}"
                    HorizontalAlignment="Left"
                    VerticalAlignment="Bottom"
                    Text="{loc:Text Key=CameraTab_Acquisition, Format='\{0\}:'}"/>
            <!--Acquisition progress bar-->
            <Grid Grid.Row="3" Grid.ColumnSpan="3" VerticalAlignment="Top"  Grid.Column="0"
               HorizontalAlignment="Stretch" MinWidth="300" MaxWidth="800">
                <Grid.ColumnDefinitions>
                    <ColumnDefinition/>
                    <ColumnDefinition Width ="130"/>
                </Grid.ColumnDefinitions>
                <ProgressBar  Grid.Column="0" HorizontalAlignment="Stretch"
                         Maximum="{Binding Timing.Item1, Mode=OneWay}" Minimum="0"
                         Value="{Binding TimeRemaining, Mode=OneWay}"
                         Style="{StaticResource ResourceKey=ProgressBarStyle}"
                         />

                <TextBox   Grid.Column="1" VerticalAlignment="Center"
                       Style="{StaticResource ResourceKey=TextBoxStyle}"
                       FontSize="{StaticResource ResourceKey=SmallFontSize}"
                       Text="{Binding Remaining, Mode=OneWay}"
                       />
            </Grid>
=======

                <!-- Job settings -->
                <Button  Grid.Column="1" Grid.Row="3" 
                         VerticalAlignment="Center" HorizontalAlignment="Center"
                         Style="{StaticResource ResourceKey=BasicButtonStyle}"
                         Content="{extensions:Text Key=CameraTab_JobSettings}"
                         Command="{Binding SetUpJobCommand}"/>

                <!-- Job button -->
                <Button Grid.Column="1" Grid.Row="4"
                        VerticalAlignment="Center" HorizontalAlignment="Center"
                        Command="{Binding StartJobCommand}">
                    <Button.Style>
                        <Style BasedOn="{StaticResource ResourceKey=BasicButtonStyle}" TargetType="Button">
                            <Style.Triggers>
                                <DataTrigger Binding="{Binding IsJobInProgress, Mode=OneWay}" Value="True">
                                    <Setter Property="Content" Value="{extensions:Text Key=CameraTab_Job_Stop}"/>
                                    <Setter Property="Button.Background" 
                                            Value="{StaticResource ResourceKey=NegativeEffectButtonBackgroundColor}"/>
                                    <Setter Property="Button.Foreground" 
                                            Value="{StaticResource ResourceKey=NegativeEffectButtonForegroundColor}"/>
                                </DataTrigger>
                                <DataTrigger  Binding="{Binding IsJobInProgress, Mode=OneWay}" Value="False" >
                                    <Setter Property="Content" Value="{extensions:Text Key=CameraTab_Job_Start}"/>
                                    <Setter Property="Button.Background" 
                                            Value="{StaticResource ResourceKey=PositiveEffectButtonBackgroundColor}"/>
                                    <Setter Property="Button.Foreground" 
                                            Value="{StaticResource ResourceKey=PositiveEffectButtonForegroundColor}"/>
                                </DataTrigger>
                            </Style.Triggers>
                        </Style>
                    </Button.Style>
                </Button>

                <!-- Timing table -->
                <TextBlock HorizontalAlignment="Stretch"
                           Grid.Column="0" Grid.Row="5"
                           Style="{StaticResource ContentFont_TextBlock}"
                           Text="{extensions:Text Key=CameraTab_EstimatedTime}"/>
                <TextBox Style="{StaticResource TextBoxStyle}" 
                         Grid.Column="1" Grid.Row="5"
                         IsReadOnly="True" Focusable="False" 
                         HorizontalContentAlignment="Right"
                         HorizontalAlignment="Stretch"
                         Text="{Binding ExposureTime, 
                            Mode=OneWay,
                            StringFormat={extensions:Text Key=General_ExposureFloatFormat}}"/>
            </Grid>
            <StackPanel Grid.Row="2" Grid.Column="0">
                <ProgressBar 
                     MaxWidth="450"
                     Style="{StaticResource ProgressBarStyle}"
                     Minimum="{Binding AcquisitionPbMin}"
                     Maximum="{Binding AcquisitionPbMax}"
                     Value="{Binding AcquisitionPbVal, Mode=OneWay}"/>
                <ProgressBar 
                    MaxWidth="450"
                    Style="{StaticResource ProgressBarStyle}"
                    Minimum="0"
                    Maximum="{Binding JobCumulativeTotal}"
                    Value="{Binding JobCumulativeCurrent, Mode=OneWay}"
                    Foreground="{StaticResource JobProgressBarColor}"
                    Visibility="{Binding IsJobInProgress, Converter={StaticResource BoolToVisibilityConverter}}"/>
            </StackPanel>
>>>>>>> 798ef417
        </Grid>
    </ScrollViewer>
</UserControl><|MERGE_RESOLUTION|>--- conflicted
+++ resolved
@@ -1,6 +1,3 @@
-<<<<<<< HEAD
-﻿<!-- DATACONTEXT = ViewModels.ConnectedCameraViewModel-->
-=======
 ﻿<!--This file is part of Dipol-3 Camera Manager.
 
  MIT License
@@ -24,7 +21,6 @@
  LIABILITY, WHETHER IN AN ACTION OF CONTRACT, TORT OR OTHERWISE, ARISING FROM,
  OUT OF OR IN CONNECTION WITH THE SOFTWARE OR THE USE OR OTHER DEALINGS IN THE
  SOFTWARE.-->
->>>>>>> 798ef417
 <UserControl x:Class="DIPOL_UF.Controls.CameraTab"
              xmlns="http://schemas.microsoft.com/winfx/2006/xaml/presentation"
              xmlns:x="http://schemas.microsoft.com/winfx/2006/xaml"
@@ -34,58 +30,6 @@
              xmlns:enm="clr-namespace:ANDOR_CS.Enums;assembly=ANDOR_CS"
              xmlns:cntr="clr-namespace:DIPOL_UF.Controls"
              xmlns:dvms="clr-namespace:DIPOL_UF.ViewModels"
-<<<<<<< HEAD
-             xmlns:loc="clr-namespace:DIPOL_UF"
-             mc:Ignorable="d" Style="{StaticResource ResourceKey=ContentFont}"
-             d:DesignHeight="900" d:DesignWidth="1200"
-             d:DataContext="{d:DesignInstance Type=dvms:ConnectedCameraViewModel}">
-    <ScrollViewer
-        HorizontalContentAlignment="Center" HorizontalScrollBarVisibility="Auto"
-        VerticalContentAlignment="Top" VerticalScrollBarVisibility="Auto">
-        <Grid>
-            <Grid.RowDefinitions>
-                <RowDefinition Height="50"/>
-                <RowDefinition Height="500"/>
-                <RowDefinition Height="*"/>
-                <RowDefinition Height="50"/>
-            </Grid.RowDefinitions>
-            <Grid.ColumnDefinitions>
-                <ColumnDefinition Width="2.5*" MinWidth="430"/>
-                <ColumnDefinition Width="1*" MinWidth="200"/>
-                <ColumnDefinition Width="auto" MinWidth="230"/>
-            </Grid.ColumnDefinitions>
-            <!--Custom Image Presenter-->
-            <cntr:DipolImagePresenter Grid.Row="0" Grid.Column="0" Grid.RowSpan="3"
-                                       Height="700"
-                                       VerticalAlignment="Top" HorizontalAlignment="Stretch" 
-                                       DataContext="{Binding ImagePresenterViewModel}"/>
-            <!--Placeholder for Camera Name-->
-            <Grid Grid.Row="0" Grid.Column="1">
-                <Grid.RowDefinitions>
-                    <RowDefinition/>
-                    <RowDefinition/>
-                </Grid.RowDefinitions>
-                <TextBlock Grid.Row="0" 
-                           Text="{Binding Model}" 
-                           HorizontalAlignment="Stretch" VerticalAlignment="Stretch"
-                           TextAlignment="Left"/>
-                <Slider Grid.Row="1" VerticalAlignment="Center"
-                        Minimum="1"
-                        Maximum="3"
-                        Style="{StaticResource SlaveMasterSlider}"
-                        TickFrequency="1"
-                        IsSnapToTickEnabled="True"
-                        Value="{Binding StateIntVal, Mode=TwoWay, UpdateSourceTrigger=PropertyChanged}"/>
-            </Grid>
-            <!--Placeholder for detailed status-->
-            <Label Grid.Row="1" Grid.Column="1" BorderThickness="2" BorderBrush="Black">Detailed status</Label>
-            <!--RHS Controls grid-->
-            <Grid Column ="2" Grid.Row="1" HorizontalAlignment="Right" 
-                  VerticalAlignment="Top" MinHeight="500">
-                <Grid.ColumnDefinitions>
-                    <ColumnDefinition Width="135"/>
-                    <ColumnDefinition Width="120"/>
-=======
              xmlns:vs="clr-namespace:DIPOL_UF.Views"
              xmlns:props="clr-namespace:DIPOL_UF.Properties"
              xmlns:extensions="clr-namespace:DIPOL_UF.Extensions"
@@ -141,7 +85,6 @@
                 <Grid.ColumnDefinitions>
                     <ColumnDefinition Width="135"/>
                     <ColumnDefinition Width="135"/>
->>>>>>> 798ef417
                 </Grid.ColumnDefinitions>
                 <Grid.RowDefinitions>
                     <RowDefinition Height="5.5*" MinHeight="250"/>
@@ -149,10 +92,7 @@
                     <RowDefinition Height="auto"/>
                     <RowDefinition/>
                     <RowDefinition/>
-<<<<<<< HEAD
-=======
                     <RowDefinition/>
->>>>>>> 798ef417
                 </Grid.RowDefinitions>
                 <!--Cooler slider/bar-->
                 <Grid Grid.Column="0" Grid.Row="0" Margin="2">
@@ -170,11 +110,7 @@
                     <TextBlock Grid.Column="1" Grid.ColumnSpan="2" Grid.Row="0" 
                                HorizontalAlignment="Center" VerticalAlignment="Center"
                                Style="{StaticResource ResourceKey=ContentFont_TextBlock}"
-<<<<<<< HEAD
-                               Text="{loc:Text Key=CameraTab_Cooler}"/>
-=======
                                Text="{extensions:Text Key=CameraTab_Cooler}"/>
->>>>>>> 798ef417
                     <TextBlock Grid.Column="0" Grid.Row="1"
                                VerticalAlignment="Top" HorizontalAlignment="Right"
                                Style="{StaticResource ResourceKey=ContentFont_TextBlock}"
@@ -183,14 +119,6 @@
                                VerticalAlignment="Bottom" HorizontalAlignment="Right"
                                Style="{StaticResource ResourceKey=ContentFont_TextBlock}"
                                Text="{Binding MinimumAllowedTemperature, StringFormat='\{0:F0} C'}"/>
-<<<<<<< HEAD
-                    <Slider Grid.Column="1" Grid.Row="1" Grid.RowSpan="3" 
-                            HorizontalAlignment="Center"
-                            Margin="{StaticResource ResourceKey=VerticalSliderMargin}"
-                            Orientation="Vertical" Name="TempSetSlider"
-                            Minimum="{Binding MinimumAllowedTemperature, Mode=OneTime}"
-                            Maximum="{Binding MaximumAllowedTemperature, Mode=OneTime}"
-=======
                     <Slider Name="TempSetSlider"
                             Grid.Column="1" Grid.Row="1" Grid.RowSpan="3" 
                             HorizontalAlignment="Center"
@@ -198,20 +126,10 @@
                             Orientation="Vertical"
                             Minimum="{Binding MinimumAllowedTemperature}"
                             Maximum="{Binding MaximumAllowedTemperature}"
->>>>>>> 798ef417
                             Value="{Binding
                                 Path=TargetTemperature,
                                 Mode=TwoWay,
                                 UpdateSourceTrigger=PropertyChanged,
-<<<<<<< HEAD
-                                Converter={StaticResource ResourceKey=TypeConverter}}">
-                        <Slider.IsEnabled>
-                            <MultiBinding Converter="{StaticResource ResourceKey=BoolToBoolMultiConverter}">
-                                <Binding Path="IsNotAcquiring" Mode="OneWay"/>
-                                <Binding Path="CanControlTemperature" Mode="OneWay"/>
-                            </MultiBinding>
-                        </Slider.IsEnabled>
-=======
                                 Converter={StaticResource ResourceKey=TypeConverter},
                                 ValidatesOnNotifyDataErrors=True}">
                         <Slider.IsEnabled>
@@ -222,40 +140,12 @@
                             </MultiBinding>
                         </Slider.IsEnabled>
                        
->>>>>>> 798ef417
                     </Slider>
 
                     <ProgressBar Grid.Column="2" Grid.Row="1" Grid.RowSpan="3"
                                  Width="13" HorizontalAlignment="Center"
                                  Margin="{StaticResource ResourceKey=VerticalPBMargin}"
                                  Orientation="Vertical" IsIndeterminate="False"
-<<<<<<< HEAD
-                                 Minimum="{Binding MinimumAllowedTemperature, Mode=OneTime}"
-                                 Maximum="{Binding MaximumAllowedTemperature, Mode=OneTime}">
-                        <ProgressBar.IsEnabled>
-                            <Binding Path="CanQueryTemperature" Mode="OneTime"/>
-                        </ProgressBar.IsEnabled>
-                        <ProgressBar.Value>
-                            <MultiBinding Mode="OneWay"
-                                          Converter="{StaticResource ResourceKey=CameraStatsToValueMultiConverter}"
-                                          ConverterParameter="Temp"
-                                          UpdateSourceTrigger="PropertyChanged">
-                                <Binding ElementName="DipolWindow" Path="DataContext.CameraRealTimeStats"
-                                         Mode="OneWay" UpdateSourceTrigger="PropertyChanged" />
-                                <Binding Path="Key"/>
-                            </MultiBinding>
-                        </ProgressBar.Value>
-                        <ProgressBar.Foreground>
-                            <MultiBinding Mode="OneWay"
-                                          Converter="{StaticResource ResourceKey=TemperatureToBrushMultiConverter}"
-                                          ConverterParameter="{StaticResource TemperatureColorBrushCollection}"
-                                          UpdateSourceTrigger="PropertyChanged">
-                                <Binding ElementName="DipolWindow" Path="DataContext.CameraRealTimeStats"
-                                         Mode="OneWay" UpdateSourceTrigger="PropertyChanged"/>
-                                <Binding Path="Key"/>
-                            </MultiBinding>
-                        </ProgressBar.Foreground>
-=======
                                  IsEnabled="{Binding CanQueryTemperature}"
                                  Minimum="{Binding MinimumAllowedTemperature, Mode=OneTime}"
                                  Maximum="{Binding MaximumAllowedTemperature, Mode=OneTime}"
@@ -263,42 +153,12 @@
                                  Foreground="{Binding CurrentTemperature,
                                     Converter={StaticResource TemperatureToBrushConverter},
                                     ConverterParameter={StaticResource TemperatureColorBrushCollection}}">
->>>>>>> 798ef417
                     </ProgressBar>
                 </Grid>
                 <!--Cooler textbox/button-->
                 <StackPanel Grid.Column="0" Grid.Row="1" Margin="2">
                     <TextBox 
                             Name="TempControlTextBox" 
-<<<<<<< HEAD
-                            HorizontalContentAlignment="Right">
-                        <TextBox.IsEnabled>
-                            <MultiBinding Converter="{StaticResource ResourceKey=BoolToBoolMultiConverter}">
-                                <Binding Path="IsNotAcquiring" Mode="OneWay"/>
-                                <Binding Path="CanControlTemperature" Mode="OneWay"/>
-                            </MultiBinding>
-                        </TextBox.IsEnabled>
-                        <TextBox.Text>
-                            <Binding Path="TargetTemperatureText" Mode="TwoWay" UpdateSourceTrigger="PropertyChanged"
-                                     NotifyOnValidationError="True">
-                            </Binding>
-                        </TextBox.Text>
-                        <TextBox.Style>
-                            <Style TargetType="TextBox" BasedOn="{StaticResource ResourceKey=TextBoxStyle}">
-                                <Style.Triggers>
-                                    <DataTrigger Binding="{Binding HasErrorsOfProperties[TargetTemperatureText], Mode=OneWay}" 
-                                                 Value="true">
-                                        <Setter Property="ToolTip" 
-                                                Value="{Binding 
-                                                    LatestErrors[TargetTemperatureText],
-                                                    UpdateSourceTrigger=PropertyChanged}"/>
-                                    </DataTrigger>
-                                </Style.Triggers>
-                            </Style>
-                        </TextBox.Style>
-                    </TextBox>
-                    <Button Command="{Binding ControlCoolerCommand}">
-=======
                             HorizontalContentAlignment="Right"
                             Style="{StaticResource TextBoxWithErrors}"
                             Text="{extensions:ValidationBinding TargetTemperatureText}">
@@ -311,7 +171,6 @@
                         </TextBox.IsEnabled>
                     </TextBox>
                     <Button Command="{Binding CoolerCommand}">
->>>>>>> 798ef417
                         <Button.Content>
                             <TextBlock HorizontalAlignment="Center" VerticalAlignment="Center">
                                 <TextBlock.Style>
@@ -321,21 +180,6 @@
                                         <Style.Triggers>
                                             <DataTrigger 
                                                         Binding="{Binding
-<<<<<<< HEAD
-                                                            Path = Camera.CoolerMode,
-                                                            Mode=OneWay,
-                                                            UpdateSourceTrigger=PropertyChanged}" 
-                                                        Value="{x:Static enm:Switch.Enabled}">
-                                                <Setter Property="TextBlock.Text" Value="Stop Cooling"/>
-                                            </DataTrigger>
-                                            <DataTrigger 
-                                                        Binding="{Binding
-                                                            Path = Camera.CoolerMode,
-                                                            Mode=OneWay,
-                                                            UpdateSourceTrigger=PropertyChanged}" 
-                                                        Value="{x:Static enm:Switch.Disabled}">
-                                                <Setter Property="TextBlock.Text" Value="Start Cooling"/>
-=======
                                                             Path = CoolerMode,
                                                             Mode=OneWay}" 
                                                         Value="{x:Static enm:Switch.Enabled}">
@@ -349,7 +193,6 @@
                                                         Value="{x:Static enm:Switch.Disabled}">
                                                 <Setter Property="TextBlock.Text" 
                                                         Value="{x:Static props:Localization.CameraTab_Cooler_Start}"/>
->>>>>>> 798ef417
                                             </DataTrigger>
                                         </Style.Triggers>
                                     </Style>
@@ -360,22 +203,11 @@
                             <Style 
                                     BasedOn="{StaticResource ResourceKey=BasicButtonStyle}"
                                     TargetType="{x:Type Button}">
-<<<<<<< HEAD
-                                <!--<Setter Property="Width" Value="auto"/>
-                    <Setter Property="Height" Value="auto"/>-->
-                                <Style.Triggers>
-                                    <DataTrigger 
-                                                Binding="{Binding
-                                                    Path = Camera.CoolerMode,
-                                                    Mode=OneWay,
-                                                    UpdateSourceTrigger=PropertyChanged}" 
-=======
                                 <Style.Triggers>
                                     <DataTrigger 
                                                 Binding="{Binding
                                                     Path = CoolerMode,
                                                     Mode=OneWay}" 
->>>>>>> 798ef417
                                                 Value="{x:Static enm:Switch.Disabled}">
                                         <Setter Property="Button.Background" 
                                                 Value="{StaticResource ResourceKey=PositiveEffectButtonBackgroundColor}"/>
@@ -384,14 +216,8 @@
                                     </DataTrigger>
                                     <DataTrigger 
                                                 Binding="{Binding
-<<<<<<< HEAD
-                                                    Path = Camera.CoolerMode,
-                                                    Mode=OneWay,
-                                                    UpdateSourceTrigger=PropertyChanged}" 
-=======
                                                     Path = CoolerMode,
                                                     Mode=OneWay}" 
->>>>>>> 798ef417
                                                 Value="{x:Static enm:Switch.Enabled}">
                                         <Setter Property="Button.Background" 
                                                 Value="{StaticResource ResourceKey=NegativeEffectButtonBackgroundColor}"/>
@@ -418,20 +244,6 @@
                     <TextBlock Grid.Column="0" Grid.ColumnSpan="2" Grid.Row="0" 
                                HorizontalAlignment="Center" VerticalAlignment="Center"
                                Style="{StaticResource ResourceKey=ContentFont_TextBlock}"
-<<<<<<< HEAD
-                               Text="{loc:Text Key=CameraTab_Fan}"/>
-                    <Slider Grid.Column="0" Grid.Row="1" Grid.RowSpan="3"
-                            Orientation="Vertical" Margin="{StaticResource ResourceKey=VerticalSliderMargin}"
-                            TickFrequency="{Binding 
-                                Path=LowFanModeTickStep, 
-                                Converter={StaticResource ResourceKey=TypeConverter}}" 
-                            IsSnapToTickEnabled="True"
-                            Minimum="0" Maximum="2"
-                            Value="{Binding FanMode, Mode=TwoWay, Converter={StaticResource ResourceKey=TypeConverter}, UpdateSourceTrigger=PropertyChanged}">
-                        <Slider.IsEnabled>
-                            <MultiBinding Converter="{StaticResource ResourceKey=BoolToBoolMultiConverter}">
-                                <Binding Path="IsNotAcquiring" Mode="OneWay"/>
-=======
                                Text="{extensions:Text Key=CameraTab_Fan}"/>
                     <Slider Grid.Column="0" Grid.Row="1" Grid.RowSpan="3"
                             Orientation="Vertical" Margin="{StaticResource ResourceKey=VerticalSliderMargin}"
@@ -443,7 +255,6 @@
                             <MultiBinding Converter="{StaticResource ResourceKey=BoolToBoolMultiConverter}">
                                 <Binding Path="IsJobInProgress" Converter="{StaticResource NotConverter}"/>
                                 <Binding Path="IsAcquiring" Mode="OneWay" Converter="{StaticResource NotConverter}"/>
->>>>>>> 798ef417
                                 <Binding Path="CanControlFan" Mode="OneWay"/>
                             </MultiBinding>
                         </Slider.IsEnabled>
@@ -452,34 +263,20 @@
                                HorizontalAlignment="Left" VerticalAlignment="Top"
                                Style="{StaticResource ResourceKey=ContentFont_TextBlock}"
                                Margin="0,-5, 0, 0"
-<<<<<<< HEAD
-                               Text="{loc:Text
-=======
                                Text="{extensions:Text
->>>>>>> 798ef417
                                     Key=General_FanMode_Full,
                                     Format='- {0}'}"/>
                     <TextBlock Grid.Column="1" Grid.Row="2" 
                                HorizontalAlignment="Left" VerticalAlignment="Center"
                                Style="{StaticResource ResourceKey=ContentFont_TextBlock}"
                                Margin="0, -5, 0, 0"
-<<<<<<< HEAD
-                               Text="{loc:Text
-=======
                                Text="{extensions:Text
->>>>>>> 798ef417
                                     Key=General_FanMode_Low,
                                     Format='- {0}'}"/>
                     <TextBlock Grid.Column="1" Grid.Row="3" 
                                HorizontalAlignment="Left" VerticalAlignment="Bottom"
                                Style="{StaticResource ResourceKey=ContentFont_TextBlock}"
                                Margin="0, -5, 0, 0"
-<<<<<<< HEAD
-                               Text="{loc:Text
-                                    Key=General_FanMode_Off,
-                                    Format='- {0}'}"/>
-                </Grid>
-=======
                                Text="{extensions:Text
                                     Key=General_FanMode_Off,
                                     Format='- {0}'}"/>
@@ -507,7 +304,6 @@
                         </Label>
                     </StackPanel>
                 </StackPanel>
->>>>>>> 798ef417
                 <!--Shutters-->
                 <Grid Grid.Column="0" Grid.ColumnSpan="2" Grid.Row="2"
                       VerticalAlignment="Top">
@@ -524,33 +320,12 @@
                                Margin="4, 2, 4, 2"
                                HorizontalAlignment="Left"
                                VerticalAlignment="Center"
-<<<<<<< HEAD
-                               Text="{loc:Text Key=CameraTab_Shutter_Internal}"/>
-=======
                                Text="{extensions:Text Key=CameraTab_Shutter_Internal}"/>
->>>>>>> 798ef417
                     <TextBlock Grid.Column="0" Grid.Row="1"
                                Style="{StaticResource ResourceKey=ContentFont_TextBlock}"
                                Margin="4, 2, 4, 2"
                                HorizontalAlignment="Left"
                                VerticalAlignment="Center"
-<<<<<<< HEAD
-                               Text="{loc:Text Key=CameraTab_Shutter_External}"/>
-                    <ComboBox Grid.Column="1" Grid.Row="0"
-                              Style="{StaticResource ResourceKey=ComboBoxStyle}"
-                              ItemsSource="{Binding 
-                                  Source={StaticResource ResourceKey=ShutterModeEnumProvider},
-                                  Converter={StaticResource ResourceKey=EnumToDescriptionConverter}}"
-                              SelectedValue="{Binding 
-                                  InternalShutterState, 
-                                  Mode=TwoWay, 
-                                  UpdateSourceTrigger=PropertyChanged,
-                                  Converter={StaticResource ResourceKey=EnumToDescriptionConverter}}">
-                        <ComboBox.IsEnabled>
-                            <MultiBinding Converter="{StaticResource ResourceKey=BoolToBoolMultiConverter}">
-                                <Binding Path="IsNotAcquiring" Mode="OneWay"/>
-                                <Binding Path="CanControlShutter" Mode="OneWay"/>
-=======
                                Text="{extensions:Text Key=CameraTab_Shutter_External}"/>
                     <ComboBox Grid.Column="1" Grid.Row="0"
                               Style="{StaticResource ResourceKey=ComboBoxStyle}"
@@ -562,26 +337,11 @@
                                 <Binding Path="IsAcquiring" Mode="OneWay" Converter="{StaticResource NotConverter}"/>
                                 <Binding Path="IsJobInProgress" Mode="OneWay" Converter="{StaticResource NotConverter}"/>
                                 <Binding Path="CanControlInternalShutter" Mode="OneWay"/>
->>>>>>> 798ef417
                             </MultiBinding>
                         </ComboBox.IsEnabled>
                     </ComboBox>
                     <ComboBox Grid.Column="1" Grid.Row="1"
                               Style="{StaticResource ResourceKey=ComboBoxStyle}"
-<<<<<<< HEAD
-                              SelectedValue="{Binding
-                                  ExternalShutterState,
-                                  Mode=TwoWay,
-                                  UpdateSourceTrigger=PropertyChanged,
-                                  Converter={StaticResource ResourceKey=EnumToDescriptionConverter}}"
-                              ItemsSource="{Binding 
-                                  Source={StaticResource ResourceKey=ShutterModeEnumProvider},
-                                  Converter={StaticResource ResourceKey=EnumToDescriptionConverter}}">
-                        <ComboBox.IsEnabled>
-                            <MultiBinding Converter="{StaticResource ResourceKey=BoolToBoolMultiConverter}">
-                                <Binding Path="IsNotAcquiring" Mode="OneWay"/>
-                                <Binding Path="CanControlInternalExternalShutter" Mode="OneWay"/>
-=======
                               SelectedValue="{Binding ExternalShutterMode, Mode=TwoWay}"
                               ItemsSource="{Binding Source={StaticResource ResourceKey=ShutterModeEnumProvider}}"
                               ItemTemplate="{StaticResource ShutterComboBoxItem}">
@@ -590,7 +350,6 @@
                                 <Binding Path="IsAcquiring" Mode="OneWay" Converter="{StaticResource NotConverter}"/>
                                 <Binding Path="IsJobInProgress" Mode="OneWay" Converter="{StaticResource NotConverter}"/>
                                 <Binding Path="CanControlExternalShutter" Mode="OneWay"/>
->>>>>>> 798ef417
                             </MultiBinding>
                         </ComboBox.IsEnabled>
                     </ComboBox>
@@ -600,24 +359,12 @@
                 <Button  Grid.Column="0" Grid.Row="3" 
                          VerticalAlignment="Center" HorizontalAlignment="Center"
                          Style="{StaticResource ResourceKey=BasicButtonStyle}"
-<<<<<<< HEAD
-                         Content="{loc:Text Key=CameraTab_AcquisitionSettings}"
-=======
                          Content="{extensions:Text Key=CameraTab_AcquisitionSettings}"
->>>>>>> 798ef417
                          Command="{Binding SetUpAcquisitionCommand}"/>
 
                 <!-- Acquire images button -->
                 <Button Grid.Column="0" Grid.Row="4"
                         VerticalAlignment="Center" HorizontalAlignment="Center"
-<<<<<<< HEAD
-                        Command="{Binding ControlAcquisitionCommand}">
-                    <Button.Style>
-                        <Style BasedOn="{StaticResource ResourceKey=BasicButtonStyle}" TargetType="Button">
-                            <Style.Triggers>
-                                <DataTrigger Binding="{Binding IsAcquiring, Mode=OneWay}" Value="True">
-                                    <Setter Property="Content" Value="{loc:Text Key=CameraTab_Imaging_Stop}"/>
-=======
                         Command="{Binding StartAcquisitionCommand}">
                     <Button.Style>
                         <Style BasedOn="{StaticResource ResourceKey=BasicButtonStyle}" TargetType="Button">
@@ -630,16 +377,11 @@
                                         </MultiBinding>
                                     </DataTrigger.Binding>
                                     <Setter Property="Content" Value="{extensions:Text Key=CameraTab_Imaging_Stop}"/>
->>>>>>> 798ef417
                                     <Setter Property="Button.Background" 
                                         Value="{StaticResource ResourceKey=NegativeEffectButtonBackgroundColor}"/>
                                     <Setter Property="Button.Foreground" 
                                         Value="{StaticResource ResourceKey=NegativeEffectButtonForegroundColor}"/>
                                 </DataTrigger>
-<<<<<<< HEAD
-                                <DataTrigger  Binding="{Binding IsAcquiring, Mode=OneWay}" Value="False" >
-                                    <Setter Property="Content" Value="{loc:Text Key=CameraTab_Imaging_Start}"/>
-=======
                                 <DataTrigger Value="True" >
                                     <DataTrigger.Binding>
                                         <MultiBinding Converter="{StaticResource BoolToBoolMultiConverter}" ConverterParameter="all">
@@ -648,7 +390,6 @@
                                         </MultiBinding>
                                     </DataTrigger.Binding>
                                     <Setter Property="Content" Value="{extensions:Text Key=CameraTab_Imaging_Start}"/>
->>>>>>> 798ef417
                                     <Setter Property="Button.Background" 
                                         Value="{StaticResource ResourceKey=PositiveEffectButtonBackgroundColor}"/>
                                     <Setter Property="Button.Foreground" 
@@ -658,77 +399,6 @@
                         </Style>
                     </Button.Style>
                 </Button>
-<<<<<<< HEAD
-                <!-- Timing table -->
-                <Grid Grid.Column="1" Grid.Row="3" Grid.RowSpan="2">
-                    <Grid.ColumnDefinitions>
-                        <ColumnDefinition Width="auto"/>
-                        <ColumnDefinition/>
-                    </Grid.ColumnDefinitions>
-                    <Grid.RowDefinitions>
-                        <RowDefinition/>
-                        <RowDefinition/>
-                        <RowDefinition/>
-                    </Grid.RowDefinitions>
-                    <TextBlock Grid.Row="0" Grid.Column="0"
-                               Style="{StaticResource ResourceKey=ContentFont_TextBlock}"
-                               HorizontalAlignment="Left"
-                               VerticalAlignment="Center"
-                               Text="{loc:Text Key=CameraTab_Timing_Exposure}"/>
-                    <TextBlock Grid.Row="1" Grid.Column="0"
-                               Style="{StaticResource ResourceKey=ContentFont_TextBlock}"
-                               HorizontalAlignment="Left"
-                               VerticalAlignment="Center"
-                               Text="{loc:Text Key=CameraTab_Timing_AccumulationCycle}"/>
-                    <TextBlock Grid.Row="2" Grid.Column="0"
-                               Style="{StaticResource ResourceKey=ContentFont_TextBlock}"
-                               HorizontalAlignment="Left"
-                               VerticalAlignment="Center"
-                               Text="{loc:Text Key=CameraTab_Timing_KineticCycle}"/>
-                    <TextBox Grid.Row="0" Grid.Column="1"
-                              Focusable="False" IsReadOnly="True"
-                              Style="{StaticResource ResourceKey=TextBoxStyle}"
-                              FontSize="{StaticResource ResourceKey=SmallFontSize}"
-                              Text="{Binding Timing.Item1, Mode=OneWay, StringFormat='\{0:f2\} s'}"/>
-                    <TextBox Grid.Row="1" Grid.Column="1"
-                              Focusable="False" IsReadOnly="True"
-                              Style="{StaticResource ResourceKey=TextBoxStyle}"
-                              FontSize="{StaticResource ResourceKey=SmallFontSize}"
-                              Text="{Binding Timing.Item2, Mode=OneWay, StringFormat='\{0:f2\} s'}"/>
-                    <TextBox Grid.Row="2" Grid.Column="1"
-                              Focusable="False" IsReadOnly="True"
-                              Style="{StaticResource ResourceKey=TextBoxStyle}"
-                              FontSize="{StaticResource ResourceKey=SmallFontSize}"
-                              Text="{Binding Timing.Item3, Mode=OneWay, StringFormat='\{0:f2\} s'}"/>
-                </Grid>
-            </Grid>
-
-            <!--Acquisition textbox-->
-            <TextBlock Grid.Row="3" Grid.Column="0"
-                    Style="{StaticResource ResourceKey=ContentFont_TextBlock}"
-                    HorizontalAlignment="Left"
-                    VerticalAlignment="Bottom"
-                    Text="{loc:Text Key=CameraTab_Acquisition, Format='\{0\}:'}"/>
-            <!--Acquisition progress bar-->
-            <Grid Grid.Row="3" Grid.ColumnSpan="3" VerticalAlignment="Top"  Grid.Column="0"
-               HorizontalAlignment="Stretch" MinWidth="300" MaxWidth="800">
-                <Grid.ColumnDefinitions>
-                    <ColumnDefinition/>
-                    <ColumnDefinition Width ="130"/>
-                </Grid.ColumnDefinitions>
-                <ProgressBar  Grid.Column="0" HorizontalAlignment="Stretch"
-                         Maximum="{Binding Timing.Item1, Mode=OneWay}" Minimum="0"
-                         Value="{Binding TimeRemaining, Mode=OneWay}"
-                         Style="{StaticResource ResourceKey=ProgressBarStyle}"
-                         />
-
-                <TextBox   Grid.Column="1" VerticalAlignment="Center"
-                       Style="{StaticResource ResourceKey=TextBoxStyle}"
-                       FontSize="{StaticResource ResourceKey=SmallFontSize}"
-                       Text="{Binding Remaining, Mode=OneWay}"
-                       />
-            </Grid>
-=======
 
                 <!-- Job settings -->
                 <Button  Grid.Column="1" Grid.Row="3" 
@@ -793,7 +463,6 @@
                     Foreground="{StaticResource JobProgressBarColor}"
                     Visibility="{Binding IsJobInProgress, Converter={StaticResource BoolToVisibilityConverter}}"/>
             </StackPanel>
->>>>>>> 798ef417
         </Grid>
     </ScrollViewer>
 </UserControl>