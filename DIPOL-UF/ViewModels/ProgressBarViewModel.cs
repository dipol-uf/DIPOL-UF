﻿using System;
<<<<<<< HEAD
using System.ComponentModel;
using System.Windows.Input;
=======
using System.Linq;
using System.Reactive;
using System.Windows.Input;
using DIPOL_UF.Properties;
using DynamicData.Binding;
using MathNet.Numerics;
using ReactiveUI;
using ReactiveUI.Fody.Helpers;
using ProgressBar = DIPOL_UF.Models.ProgressBar;
>>>>>>> 753dbd00

namespace DIPOL_UF.ViewModels
{
    internal sealed class ProgressBarViewModel : ReactiveViewModel<ProgressBar>
    {

        // [ObservableAsProperty] generates readonly property
        // with a backing field via ReactiveUI.Fody
        // ReSharper disable UnassignedGetOnlyAutoProperty
        public int Value { [ObservableAsProperty] get; }
        public int Minimum { [ObservableAsProperty] get; }
        public int Maximum { [ObservableAsProperty] get; }
        public bool IsIndeterminate { [ObservableAsProperty] get; }
        public bool DisplayPercent { [ObservableAsProperty] get; }
        public string BarTitle { [ObservableAsProperty] get; }
        public string BarComment { [ObservableAsProperty] get; }
        public string ProgressText { [ObservableAsProperty] get; }
        // ReSharper restore UnassignedGetOnlyAutoProperty

        public ICommand WindowDragCommand => Model.WindowDragCommand;
        public ICommand CancelCommand => Model.CancelCommand;

        public ProgressBarViewModel(ProgressBar model) : base(model)
        {
            MapProperties();
            HookValidators();
        }

        private void MapProperties()
        {
            PropagateReadOnlyProperty(this, x => x.Value, y => y.Value, true);
            PropagateReadOnlyProperty(this, x => x.Minimum, y => y.Minimum, true);
            PropagateReadOnlyProperty(this, x => x.Maximum, y => y.Maximum, true);
            PropagateReadOnlyProperty(this, x => x.IsIndeterminate, y => y.IsIndeterminate, true);
            PropagateReadOnlyProperty(this, x => x.BarTitle, y => y.BarTitle, true);
            PropagateReadOnlyProperty(this, x => x.BarComment, y => y.BarComment, true);
            PropagateReadOnlyProperty(this, x => x.DisplayPercents, y => y.DisplayPercent, true);

            PropagateReadOnlyProperty(
                this,
                this.WhenAnyPropertyChanged(
                    nameof(Value), nameof(Minimum),
                    nameof(Maximum), nameof(IsIndeterminate),
                    nameof(DisplayPercent), nameof(HasErrors)),
                x => x.ProgressText,
                ProgressTextFormatter);
        }

        private static string ProgressTextFormatter(ProgressBarViewModel @this)
        {
            if (@this.HasErrors)
                return Localization.ProgressBar_IsInvalidString;

            if (@this.IsIndeterminate)
                return Localization.ProgressBar_IndeterminateString;

            if (@this.DisplayPercent)
                return string.Format(
                    Localization.ProgressBar_DisplayPercentString, 
                    100.0 * @this.Value / (@this.Maximum - @this.Minimum));

            string format;
            var decDigit = new[] { @this.Value, @this.Minimum, @this.Maximum, 1 }
                           .Where(x => x != 0)
                           .Select(x => Math.Log10(Math.Abs(x)))
                           .Select(x => new {Log = x, Ceiling = Math.Ceiling(x)})
                           .Select(x => x.Log.AlmostEqualRelative(x.Ceiling) ? x.Ceiling + 1 : x.Ceiling)
                           .Max();
            if (@this.Minimum == 0)
            {
<<<<<<< HEAD
                if (IsIndeterminate)
                    return string.Empty;

                if (DisplayPercents)
                    return $"{100.0 * Value / (Maximum - Minimum):F0}%";
                var decDigits = Math.Ceiling(Math.Log10(Maximum % 10 == 0 ? Maximum + 1 : Maximum));

                if (Minimum == 0)
                {
                    var format = $"{{0, {decDigits:F0} }}/{{1, {decDigits:F0} }}";
                    return string.Format(format, Value, Maximum);
                }
                else
                {
                    var format = $"{{0, {decDigits:F0} }} in ({{1, {decDigits:F0} }}, {{2, {decDigits:F0} }})";

                    return string.Format(format, Value, Minimum, Maximum);
                }
=======
                format = string.Format(Localization.ProgressBar_DisplayCountFormatString, decDigit);
>>>>>>> 753dbd00

                return string.Format(format, @this.Value, @this.Maximum);
            }

            format = string.Format(Localization.ProgressBar_DisplayRangeFormatString, decDigit);

            return string.Format(format, @this.Value, @this.Minimum, @this.Maximum);
        }
    }
}
<|MERGE_RESOLUTION|>--- conflicted
+++ resolved
@@ -1,8 +1,4 @@
 ﻿using System;
-<<<<<<< HEAD
-using System.ComponentModel;
-using System.Windows.Input;
-=======
 using System.Linq;
 using System.Reactive;
 using System.Windows.Input;
@@ -12,7 +8,6 @@
 using ReactiveUI;
 using ReactiveUI.Fody.Helpers;
 using ProgressBar = DIPOL_UF.Models.ProgressBar;
->>>>>>> 753dbd00
 
 namespace DIPOL_UF.ViewModels
 {
@@ -83,28 +78,7 @@
                            .Max();
             if (@this.Minimum == 0)
             {
-<<<<<<< HEAD
-                if (IsIndeterminate)
-                    return string.Empty;
-
-                if (DisplayPercents)
-                    return $"{100.0 * Value / (Maximum - Minimum):F0}%";
-                var decDigits = Math.Ceiling(Math.Log10(Maximum % 10 == 0 ? Maximum + 1 : Maximum));
-
-                if (Minimum == 0)
-                {
-                    var format = $"{{0, {decDigits:F0} }}/{{1, {decDigits:F0} }}";
-                    return string.Format(format, Value, Maximum);
-                }
-                else
-                {
-                    var format = $"{{0, {decDigits:F0} }} in ({{1, {decDigits:F0} }}, {{2, {decDigits:F0} }})";
-
-                    return string.Format(format, Value, Minimum, Maximum);
-                }
-=======
                 format = string.Format(Localization.ProgressBar_DisplayCountFormatString, decDigit);
->>>>>>> 753dbd00
 
                 return string.Format(format, @this.Value, @this.Maximum);
             }
