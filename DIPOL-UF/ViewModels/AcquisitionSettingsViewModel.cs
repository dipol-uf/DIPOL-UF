﻿//    This file is part of Dipol-3 Camera Manager.

//     MIT License
//     
//     Copyright(c) 2018-2019 Ilia Kosenkov
//     
//     Permission is hereby granted, free of charge, to any person obtaining a copy
//     of this software and associated documentation files (the "Software"), to deal
//     in the Software without restriction, including without limitation the rights
//     to use, copy, modify, merge, publish, distribute, sublicense, and/or sell
//     copies of the Software, and to permit persons to whom the Software is
//     furnished to do so, subject to the following conditions:
//     
//     The above copyright notice and this permission notice shall be included in all
//     copies or substantial portions of the Software.
//     
//     THE SOFTWARE IS PROVIDED "AS IS", WITHOUT WARRANTY OF ANY KIND, EXPRESS OR
//     IMPLIED, INCLUDING BUT NOT LIMITED TO THE WARRANTIES OF MERCHANTABILITY,
//     FITNESS FOR A PARTICULAR PURPOSE AND NONINFINGEMENT. IN NO EVENT SHALL THE
//     AUTHORS OR COPYRIGHT HOLDERS BE LIABLE FOR ANY CLAIM, DAMAGES OR OTHER
//     LIABILITY, WHETHER IN AN ACTION OF CONTRACT, TORT OR OTHERWISE, ARISING FROM,
//     OUT OF OR IN CONNECTION WITH THE SOFTWARE OR THE USE OR OTHER DEALINGS IN THE
//     SOFTWARE.

using System;
using System.Collections.Generic;
using System.ComponentModel;
using System.Globalization;
using System.Linq;
using System.Windows;
using System.Threading.Tasks;
using System.IO;
using System.Linq.Expressions;
using System.Reactive;
using System.Reactive.Disposables;
using System.Reactive.Linq;
using System.Reflection;
using System.Text;
using System.Threading;
using System.Windows.Input;
using ANDOR_CS.Classes;
using ANDOR_CS.DataStructures;
using ANDOR_CS.Enums;
using ANDOR_CS.Exceptions;
using DynamicData.Binding;
using MathNet.Numerics;
using Microsoft.Xaml.Behaviors.Core;
using ReactiveUI;
using ReactiveUI.Fody.Helpers;

using static DIPOL_UF.Validators.Validate;
using EnumConverter = ANDOR_CS.Classes.EnumConverter;
using MessageBox = System.Windows.MessageBox;
using Window = System.Windows.Window;

// ReSharper disable UnassignedGetOnlyAutoProperty

namespace DIPOL_UF.ViewModels
{
<<<<<<< HEAD
    internal class AcquisitionSettingsViewModel : ViewModel<SettingsBase>
    {
        private static readonly Regex PropNameTrimmer = new Regex("(((Value)|(Index))+(Text)?)|(_.{2})");
        private static readonly List<(string, PropertyInfo)> PropertyList =
            typeof(AcquisitionSettingsViewModel)
            .GetProperties(BindingFlags.Public | BindingFlags.Instance)
            .Where(pi => pi.CanRead && pi.CanWrite)
            .Select(pi => (PropNameTrimmer.Replace(pi.Name, ""), pi))
            .ToList();

        public DelegateCommand SubmitCommand { get; private set; }

        public DelegateCommand CancelCommand { get; private set; }
        public DelegateCommand SaveCommand { get; private set; }

        public DelegateCommand LoadCommand { get; private set; }
        public (float ExposureTime, float AccumulationCycleTime, 
            float KineticCycleTime, int BufferSize) EstimatedTiming
=======
    internal sealed class AcquisitionSettingsViewModel : ReactiveViewModel<ReactiveWrapper<SettingsBase>>
    {
        private static List<(PropertyInfo Property, string EquivalentName)> InteractiveSettings { get; }
            = typeof(AcquisitionSettingsViewModel)
              .GetProperties(BindingFlags.Public | BindingFlags.Instance)
              .Where(x => !(x.GetCustomAttribute<ReactiveAttribute>() is null))
              .Select(x => (Property: x,
                  EquivalentName: x.GetCustomAttribute<UnderlyingCameraSettingsAttribute>()?.AndorName
                                   .ToLowerInvariant()))
              .Where(x => !(x.EquivalentName is null))
              .ToList();


        public class SettingsAvailability : ReactiveObjectEx
>>>>>>> 798ef417
        {
            public bool VsSpeed { [ObservableAsProperty] get; }
            public bool VsAmplitude { [ObservableAsProperty] get; }
            public bool AdcBitDepth { [ObservableAsProperty] get; }
            public bool Amplifier { [ObservableAsProperty] get; }
            public bool HsSpeed { [ObservableAsProperty] get; }
            public bool PreAmpGain { [ObservableAsProperty] get; }
            public bool AcquisitionMode { [ObservableAsProperty] get; }
            public bool ExposureTimeText { [ObservableAsProperty] get; }
            public bool FrameTransfer { [ObservableAsProperty] get; }
            public bool ReadMode { [ObservableAsProperty] get; }
            public bool TriggerMode { [ObservableAsProperty] get; }
            public bool EmCcdGainText { [ObservableAsProperty] get; }
            public bool ImageArea { [ObservableAsProperty] get; }
            public bool AccumulateCycleTime { [ObservableAsProperty] get; }
            public bool AccumulateCycleNumber { [ObservableAsProperty] get; }
            public bool KineticCycleTime { [ObservableAsProperty] get; }
            public bool KineticCycleNumber { [ObservableAsProperty] get; }
            public bool KineticCycleBlock { [ObservableAsProperty] get; }
        }

<<<<<<< HEAD
        /// <summary>
        /// Reference to Camera instance.
        /// </summary>
        public CameraBase Camera { get; }
=======

        private string[] Group1Names { get; }
        private string[] Group2Names { get; }
        private string[] Group3Names { get; }

        public event EventHandler FileDialogRequested;

        public SettingsAvailability IsAvailable { get; }
            = new SettingsAvailability();
        public CameraBase Camera => Model.Object.Camera;

        public ICommand CancelCommand { get; private set; }
        public ReactiveCommand<Window, Window> SubmitCommand { get; private set; }
        public ReactiveCommand<Window, Unit> ViewLoadedCommand { get; private set; }
        public ReactiveCommand<Unit, FileDialogDescriptor> SaveButtonCommand { get; private set; }
        public ReactiveCommand<Unit, FileDialogDescriptor> LoadButtonCommand { get; private set; }
        public ReactiveCommand<string, Unit> SaveActionCommand { get; private set; }
        public ReactiveCommand<string, Unit> LoadActionCommand { get; private set; }
>>>>>>> 798ef417

        /// <summary>
        /// Collection of supported by a given Camera settings.
        /// </summary>
<<<<<<< HEAD
        public Dictionary<string, bool> SupportedSettings { get; private set; }

=======
        public HashSet<string> SupportedSettings { get; }
>>>>>>> 798ef417
        /// <summary>
        /// Collection of settings that can be set now.
        /// </summary>
        public HashSet<string> AllowedSettings
        {
            get;
        }

        /// <summary>
        /// Supported acquisition modes.
        /// </summary>
        public AcquisitionMode[] AllowedAcquisitionModes =>
           Helper.EnumFlagsToArray<AcquisitionMode>(Model.Object.Camera.Capabilities.AcquisitionModes)
            .Where(item => item != ANDOR_CS.Enums.AcquisitionMode.FrameTransfer)
            .Where(EnumConverter.IsAcquisitionModeSupported)
            .ToArray();
        public TriggerMode[] AllowedTriggerModes =>
            Helper.EnumFlagsToArray<TriggerMode>(Model.Object.Camera.Capabilities.TriggerModes)
            .Where(EnumConverter.IsTriggerModeSupported)
            .ToArray();
        public IObservableCollection<(int Index, float Speed)> AvailableHsSpeeds { get;}
            = new ObservableCollectionExtended<(int Index, float Speed)>();
        public IObservableCollection<(int Index, string Name)> AvailablePreAmpGains { get; }
            = new ObservableCollectionExtended<(int Index, string Name)>();
        public IObservableCollection<ReadMode> AvailableReadModes { get; }
        = new ObservableCollectionExtended<ReadMode>();

        public string DetectorSize =>
            string.Format(Properties.Localization.AcquisitionSettings_DetectorSize_Format,
                Camera.Properties.DetectorSize.Horizontal,
                Camera.Properties.DetectorSize.Vertical);

        public bool Group1ContainsErrors { [ObservableAsProperty] get; }
        public bool Group2ContainsErrors { [ObservableAsProperty] get; }
        public bool Group3ContainsErrors { [ObservableAsProperty] get; }

        public AcquisitionSettingsViewModel(ReactiveWrapper<SettingsBase> model)
            : base(model)
        {
            // TODO : Remove logging

            //Observable.FromEventPattern<PropertyChangedEventHandler, PropertyChangedEventArgs>(
            //              x => Model.Object.PropertyChanged += x,
            //              x => Model.Object.PropertyChanged -= x)
            //          .Select(x =>
            //          {
            //              var name = x.EventArgs.PropertyName;
            //              var val = x.Sender.GetType().GetProperty(name)?.GetValue(x.Sender);
            //              return $"{name}\t{val?.ToString()}";
            //          });
                      //.LogObservable("MODEL", Subscriptions);

            PropertyChanged += (sender, e) =>
            {
                if (e.PropertyName != nameof(HasErrors))
                    Helper.WriteLog(
                        $"\tVIEW\t{e.PropertyName}\t{typeof(AcquisitionSettingsViewModel).GetProperty(e.PropertyName)?.GetValue(this)}");
            };

            AvailableReadModes.CollectionChanged += (sender, e) =>
            {
                Helper.WriteLog($"\tREADMODES: {e.Action} \t {e.NewItems?.Count} \t {AvailableReadModes.Count}");
            };
            AvailableHsSpeeds.CollectionChanged += (sender, e) =>
            {
                Helper.WriteLog($"\tHSSPEEDS: {e.Action} \t {e.NewItems?.Count} \t {AvailableHsSpeeds.Count}");
            };
            AvailablePreAmpGains.CollectionChanged += (sender, e) =>
            {
                Helper.WriteLog($"\tPREAMPS: {e.Action} \t {e.NewItems?.Count} \t {AvailablePreAmpGains.Count}");
            };


            SupportedSettings = Model.Object.SupportedSettings();
            AllowedSettings = Model.Object.AllowedSettings();

            Group1Names = new[]
            {
                nameof(VsSpeed),
                nameof(VsAmplitude),
                nameof(AdcBitDepth),
                nameof(Amplifier),
                nameof(HsSpeed),
                nameof(PreAmpGain),
                nameof(AcquisitionMode),
                nameof(ExposureTimeText),
                nameof(FrameTransfer),
                nameof(ReadMode),
                nameof(TriggerMode),
                nameof(EmCcdGainText)
            };

            Group2Names = new[]
            {
                nameof(ImageArea_X1),
                nameof(ImageArea_X2),
                nameof(ImageArea_Y1),
                nameof(ImageArea_Y2)
            };

            Group3Names = new[]
            {
                nameof(AccumulateCycleTime),
                nameof(AccumulateCycleNumber),
                nameof(KineticCycleTime),
                nameof(KineticCycleNumber)
            };



            PreloadSettings();

            InitializeCommands();

            WatchItemSources();
            HookObservables();
            HookValidators();
        }

        private void PreloadSettings()
        {
            if (Model.Object?.ADConverter.HasValue == true
                && Model.Object.OutputAmplifier.HasValue)
            {
                AvailableHsSpeeds.Load(Model.Object.GetAvailableHSSpeeds(
                    Model.Object.ADConverter.Value.Index,
                    Model.Object.OutputAmplifier.Value.Index));
            }

            if (Model.Object?.ADConverter.HasValue == true
                && Model.Object.OutputAmplifier.HasValue
                && Model.Object.HSSpeed.HasValue)
            {
<<<<<<< HEAD
                try
                {
                    model.SetOutputAmplifier(Camera.Properties.OutputAmplifiers[value < 0 ? 0 : value].OutputAmplifier);
                    ValidateProperty(null);
                    //RaisePropertyChanged();
                }
                catch (Exception e)
                {
                    ValidateProperty(e);
                }
=======
                AvailablePreAmpGains.Load(Model.Object.GetAvailablePreAmpGain(
                    Model.Object.ADConverter.Value.Index,
                    Model.Object.OutputAmplifier.Value.Index,
                    Model.Object.HSSpeed.Value.Index));
>>>>>>> 798ef417
            }

            if (Model.Object?.AcquisitionMode.HasValue == true)
            {
                var isFmt = Model.Object.AcquisitionMode.Value.HasFlag(ANDOR_CS.Enums.AcquisitionMode.FrameTransfer);
                AvailableReadModes.Load(
                    Helper.EnumFlagsToArray<ReadMode>(isFmt
                        ? Camera.Capabilities.FtReadModes
                        : Camera.Capabilities.ReadModes).Where(EnumConverter.IsReadModeSupported));
            }

            if (Model.Object?.OutputAmplifier.HasValue == true
                && Model.Object.OutputAmplifier.Value.OutputAmplifier == OutputAmplification.ElectronMultiplication)
            {

                var (low, high) = Model.Object.GetEmGainRange();
                AllowedGain = string.Format(Properties.Localization.AcquisitionSetttings_AvailableGainFormat,
                    low, high);
            }
        }
        private void HookObservables()
        {
            AttachAccessors();
            WatchAvailableSettings();

            this.WhenAnyPropertyChanged(nameof(Amplifier))
                .Select(x => x.Amplifier)
                .DistinctUntilChanged()
                .Subscribe(_ => EmCcdGainText = null)
                .DisposeWith(Subscriptions);

            IsAvailable.WhenPropertyChanged(x => x.KineticCycleTime)
                       .Select(x => x.Value)
                       .CombineLatest(
                            IsAvailable.WhenPropertyChanged(y => y.KineticCycleNumber)
                                       .Select(y => y.Value),
                           (x, y) => x || y)
                       .ToPropertyEx(IsAvailable, x => x.KineticCycleBlock)
                       .DisposeWith(Subscriptions);

        }

        private void AttachAccessors()
        {
            AttachGetters();
            AttachSetters();
        }

        private void AttachSetters()
        {
            void CreateSetter<TSrc, TTarget>(
                Expression<Func<AcquisitionSettingsViewModel, TSrc>> sourceAccessor,
                Func<TSrc, bool> condition,
                Func<TSrc, TTarget> selector,
                Action<TTarget> setter)
            {
                var name = (sourceAccessor.Body as MemberExpression)?.Member.Name
                           ?? throw new ArgumentException(
                               Properties.Localization.General_ShouldNotHappen,
                               nameof(sourceAccessor));

                this.WhenPropertyChanged(sourceAccessor)
                    .Where(x => condition(x.Value))
                    .Select(x => DoesNotThrow(setter, selector(x.Value)))
                    .ObserveOnUi()
                    .Subscribe(x => UpdateErrors(name, nameof(DoesNotThrow), x))
                    .DisposeWith(Subscriptions);
            }

            void CreateStringToIntSetter(
                Expression<Func<AcquisitionSettingsViewModel, string>> sourceAccessor,
                Action<int> setter,
                Expression<Func<SettingsAvailability, bool>> availability)
            {
                var name = (sourceAccessor.Body as MemberExpression)?.Member.Name
                           ?? throw new ArgumentException(
                               Properties.Localization.General_ShouldNotHappen,
                               nameof(sourceAccessor));

                var srcGetter = sourceAccessor.Compile();
                var avGetter = availability.Compile();

                this.WhenPropertyChanged(sourceAccessor).Select(_ => Unit.Default)
                    .Merge(
                        IsAvailable.WhenPropertyChanged(availability).Select(_ => Unit.Default))
                    .Subscribe(x =>
                    {
                        string test1 = null;
                        string test2 = null;
                        if (avGetter(IsAvailable))
                        {
                            test1 = CanBeParsed(srcGetter(this), out int result);

                            if (string.IsNullOrEmpty(test1))
                                test2 = DoesNotThrow(setter, result);
                        }

                        UpdateErrors(name, nameof(CanBeParsed), test1);
                        UpdateErrors(name, nameof(DoesNotThrow), test2);

                    }).DisposeWith(Subscriptions);
            }

            void CreateStringToFloatSetter(
                Expression<Func<AcquisitionSettingsViewModel, string>> sourceAccessor,
                Action<float> setter,
                Expression<Func<SettingsAvailability, bool>> availability)
            {
                var name = (sourceAccessor.Body as MemberExpression)?.Member.Name
                           ?? throw new ArgumentException(
                               Properties.Localization.General_ShouldNotHappen,
                               nameof(sourceAccessor));

                var srcGetter = sourceAccessor.Compile();
                var avGetter = availability.Compile();

                this.WhenPropertyChanged(sourceAccessor).Select(_ => Unit.Default)
                    .Merge(
                        IsAvailable.WhenPropertyChanged(availability).Select(_ => Unit.Default))
                    .Subscribe(x =>
                    {
                        string test1 = null;
                        string test2 = null;
                        if (avGetter(IsAvailable))
                        {
                            test1 = CanBeParsed(srcGetter(this), out float result);

                            if (string.IsNullOrEmpty(test1))
                                test2 = DoesNotThrow(setter, result);
                        }

                            BatchUpdateErrors(
                                (name, nameof(CanBeParsed), test1),
                                (name, nameof(DoesNotThrow), test2));
                    }).DisposeWith(Subscriptions);
            }

            // ReSharper disable PossibleInvalidOperationException
            CreateSetter(x => x.VsSpeed, y => y >= 0, z => z, Model.Object.SetVSSpeed);
            CreateSetter(x => x.VsAmplitude, y => y.HasValue, z => z.Value, Model.Object.SetVSAmplitude);
            CreateStringToIntSetter(x => x.EmCcdGainText, Model.Object.SetEmCcdGain, y => y.EmCcdGainText);
            CreateSetter(x => x.PreAmpGain, y => y >= 0 && y < AvailablePreAmpGains.Count,
                z => z, Model.Object.SetPreAmpGain);
            CreateSetter(x => x.HsSpeed, y => y >= 0 && y < AvailableHsSpeeds.Count,
                z => z, Model.Object.SetHSSpeed);
            CreateSetter(x => x.AdcBitDepth, y => y >= 0, z => z, Model.Object.SetADConverter);
            CreateSetter(x => x.Amplifier, y => y.HasValue, z => z.Value, Model.Object.SetOutputAmplifier);
            CreateSetter(x => x.TriggerMode, y => y.HasValue, z => z.Value, Model.Object.SetTriggerMode);
            CreateSetter(x => x.ReadMode, y => y.HasValue, z => z.Value, Model.Object.SetReadoutMode);

            CreateStringToFloatSetter(x => x.ExposureTimeText, Model.Object.SetExposureTime, 
                y => y.ExposureTimeText);

            this.NotifyWhenAnyPropertyChanged(
                    nameof(ImageArea_X1), nameof(ImageArea_X2),
                    nameof(ImageArea_Y1), nameof(ImageArea_Y2))
                .Merge(IsAvailable.NotifyWhenAnyPropertyChanged(nameof(IsAvailable.ImageArea)))
                .Subscribe(_ =>
                {
                    var firstTest = new string[] {null, null, null, null};
                    string secondTest = null;

                    if (IsAvailable.ImageArea)
                    {
                        firstTest[0] = CanBeParsed(ImageArea_X1, out int x1);
                        firstTest[1] = CanBeParsed(ImageArea_Y1, out int y1);
                        firstTest[2] = CanBeParsed(ImageArea_X2, out int x2);
                        firstTest[3] = CanBeParsed(ImageArea_Y2, out int y2);

                        if (firstTest.All(y => y is null)
                            && (secondTest =
                                DoesNotThrow(x => new Rectangle(x), (x1, y1, x2, y2), out var rect)) is null)
                            secondTest = DoesNotThrow(Model.Object.SetImageArea, rect);
                    }

                    BatchUpdateErrors(
                        (nameof(ImageArea_X1), nameof(CanBeParsed), firstTest[0]),
                        (nameof(ImageArea_Y1), nameof(CanBeParsed), firstTest[1]),
                        (nameof(ImageArea_X2), nameof(CanBeParsed), firstTest[2]),
                        (nameof(ImageArea_Y2), nameof(CanBeParsed), firstTest[3]),
                        (nameof(ImageArea_X1), nameof(DoesNotThrow), secondTest),
                        (nameof(ImageArea_Y1), nameof(DoesNotThrow), secondTest),
                        (nameof(ImageArea_X2), nameof(DoesNotThrow), secondTest),
                        (nameof(ImageArea_Y2), nameof(DoesNotThrow), secondTest));

                })
                .DisposeWith(Subscriptions);

            this.WhenAnyPropertyChanged(nameof(AcquisitionMode), nameof(FrameTransfer))
                .Where(x => x.AcquisitionMode.HasValue)
                .Select(x => x.FrameTransfer
                    ? x.AcquisitionMode.Value | ANDOR_CS.Enums.AcquisitionMode.FrameTransfer
                    : x.AcquisitionMode.Value)
                .Select(x => DoesNotThrow(Model.Object.SetAcquisitionMode, x))
                .ObserveOnUi()
                .Subscribe(x =>
                {
                    if (IsAvailable.AcquisitionMode)
                        UpdateErrors(nameof(AcquisitionMode), nameof(DoesNotThrow), x);
                    if (IsAvailable.FrameTransfer)
                        UpdateErrors(nameof(FrameTransfer), nameof(DoesNotThrow), x);
                })
                .DisposeWith(Subscriptions);

            this.NotifyWhenAnyPropertyChanged(
                    nameof(AccumulateCycleTime),
                    nameof(AccumulateCycleNumber))
                .Merge(IsAvailable.NotifyWhenAnyPropertyChanged(
                    nameof(IsAvailable.AccumulateCycleTime),
                    nameof(IsAvailable.AccumulateCycleNumber)))
                .Subscribe(_ =>
                {
                    if (!IsAvailable.AccumulateCycleTime && !IsAvailable.AccumulateCycleNumber)
                        BatchUpdateErrors(
                            (nameof(AccumulateCycleTime), nameof(CanBeParsed), null),
                            (nameof(AccumulateCycleNumber), nameof(CanBeParsed), null),
                            (nameof(AccumulateCycleTime), nameof(DoesNotThrow), null),
                            (nameof(AccumulateCycleNumber), nameof(DoesNotThrow), null));
                    else if (IsAvailable.AccumulateCycleTime && IsAvailable.AccumulateCycleNumber)
                    {
                        string secondTest = default;

                        var firstTestTime = CanBeParsed(AccumulateCycleTime, out float time);
                        var firstTestNumber = CanBeParsed(AccumulateCycleNumber, out int frames);

                        if (firstTestTime is null && firstTestNumber is null
                                                  && Model.Object.AccumulateCycle != (frames, time))
                            secondTest = DoesNotThrow(Model.Object.SetAccumulateCycle, frames, time);

                        BatchUpdateErrors(
                            (nameof(AccumulateCycleTime), nameof(CanBeParsed), firstTestTime),
                            (nameof(AccumulateCycleNumber), nameof(CanBeParsed), firstTestNumber),
                            (nameof(AccumulateCycleTime), nameof(DoesNotThrow), secondTest),
                            (nameof(AccumulateCycleNumber), nameof(DoesNotThrow), secondTest));
                    }
                    else if (IsAvailable.AccumulateCycleTime)
                    {
                        string secondTest = default;

                        var firstTest = CanBeParsed(AccumulateCycleTime, out float time);

                        if (firstTest is null
                            && Model.Object.AccumulateCycle?.Time.AlmostEqual(time) != true)
                            secondTest = DoesNotThrow(Model.Object.SetAccumulateCycle,
                                Model.Object.AccumulateCycle?.Frames ?? 0, time);

                        BatchUpdateErrors(
                            (nameof(AccumulateCycleTime), nameof(CanBeParsed), firstTest),
                            (nameof(AccumulateCycleTime), nameof(DoesNotThrow), secondTest),
                            (nameof(AccumulateCycleNumber), nameof(CanBeParsed), null),
                            (nameof(AccumulateCycleNumber), nameof(DoesNotThrow), null));
                    }
                    else if (IsAvailable.AccumulateCycleNumber)
                    {
                        string secondTest = default;

                        var firstTest = CanBeParsed(AccumulateCycleNumber, out int frames);

                        if (firstTest is null
                            && Model.Object.AccumulateCycle?.Frames != frames)
                            secondTest = DoesNotThrow(Model.Object.SetAccumulateCycle,
                                frames, Model.Object.AccumulateCycle?.Time ?? 0f);

                        BatchUpdateErrors(
                            (nameof(AccumulateCycleTime), nameof(CanBeParsed), null),
                            (nameof(AccumulateCycleTime), nameof(DoesNotThrow), null),
                            (nameof(AccumulateCycleNumber), nameof(CanBeParsed), firstTest),
                            (nameof(AccumulateCycleNumber), nameof(DoesNotThrow), secondTest));
                    }
                })
                .DisposeWith(Subscriptions);


            this.NotifyWhenAnyPropertyChanged(
                    nameof(KineticCycleTime),
                    nameof(KineticCycleNumber))
                .Merge(IsAvailable.NotifyWhenAnyPropertyChanged(
                    nameof(IsAvailable.KineticCycleTime),
                    nameof(IsAvailable.KineticCycleNumber)))
                .Subscribe(_ =>
                {
                    if (!IsAvailable.KineticCycleTime && !IsAvailable.KineticCycleNumber)
                        BatchUpdateErrors(
                            (nameof(KineticCycleTime), nameof(CanBeParsed), null),
                            (nameof(KineticCycleNumber), nameof(CanBeParsed), null),
                            (nameof(KineticCycleTime), nameof(DoesNotThrow), null),
                            (nameof(KineticCycleNumber), nameof(DoesNotThrow), null));
                    else if (IsAvailable.KineticCycleTime && IsAvailable.KineticCycleNumber)
                    {
                        string secondTest = default;

                        var firstTestTime = CanBeParsed(KineticCycleTime, out float time);
                        var firstTestNumber = CanBeParsed(KineticCycleNumber, out int frames);

                        if (firstTestTime is null && firstTestNumber is null
                                                  && Model.Object.KineticCycle != (frames, time))
                            secondTest = DoesNotThrow(Model.Object.SetKineticCycle, frames, time);

                        BatchUpdateErrors(
                            (nameof(KineticCycleTime), nameof(CanBeParsed), firstTestTime),
                            (nameof(KineticCycleNumber), nameof(CanBeParsed), firstTestNumber),
                            (nameof(KineticCycleTime), nameof(DoesNotThrow), secondTest),
                            (nameof(KineticCycleNumber), nameof(DoesNotThrow), secondTest));
                    }
                    else if (IsAvailable.KineticCycleTime)
                    {
                        string secondTest = default;

                        var firstTest = CanBeParsed(KineticCycleTime, out float time);

                        if (firstTest is null
                            && Model.Object.KineticCycle?.Time.AlmostEqual(time) != true)
                            secondTest = DoesNotThrow(Model.Object.SetKineticCycle,
                                Model.Object.KineticCycle?.Frames ?? 0, time);

                        BatchUpdateErrors(
                            (nameof(KineticCycleTime), nameof(CanBeParsed), firstTest),
                            (nameof(KineticCycleTime), nameof(DoesNotThrow), secondTest),
                            (nameof(KineticCycleNumber), nameof(CanBeParsed), null),
                            (nameof(KineticCycleNumber), nameof(DoesNotThrow), null));
                    }
                    else if (IsAvailable.KineticCycleNumber)
                    {
                        string secondTest = default;

                        var firstTest = CanBeParsed(KineticCycleNumber, out int frames);

                        if (firstTest is null
                            && Model.Object.KineticCycle?.Frames != frames)
                            secondTest = DoesNotThrow(Model.Object.SetKineticCycle,
                                frames, Model.Object.KineticCycle?.Time ?? 0f);

                        BatchUpdateErrors(
                            (nameof(KineticCycleTime), nameof(CanBeParsed), null),
                            (nameof(KineticCycleTime), nameof(DoesNotThrow), null),
                            (nameof(KineticCycleNumber), nameof(CanBeParsed), firstTest),
                            (nameof(KineticCycleNumber), nameof(DoesNotThrow), secondTest));
                    }
                })
                .DisposeWith(Subscriptions);
            // ReSharper restore PossibleInvalidOperationException
        }

        private void AttachGetters()
        {
            bool FloatIsNotEqualString(float? src, string tar)
                => src?.AlmostEqual(float.TryParse(tar, NumberStyles.Any, NumberFormatInfo.InvariantInfo, out var val)
                       ? val
                       : float.NaN) != true;

            bool IntIsNotEqualString(int? src, string tar)
                => src?.Equals(int.TryParse(tar, NumberStyles.Any, NumberFormatInfo.InvariantInfo, out var val)
                       ? val
                       : 0) != true;

            void CreateGetter<TSrc, TTarget>(
                Expression<Func<SettingsBase, TSrc>> sourceAccessor,
                Func<TSrc, TTarget> selector,
                Expression<Func<AcquisitionSettingsViewModel, TTarget>> targetAccessor,
                Func<TSrc, TTarget, bool> comparator = null)
            {
                var accessor = targetAccessor.Compile();
                Model.Object.WhenPropertyChanged(sourceAccessor)
                    .ModifyIf(!(comparator is null),
                        // ReSharper disable once PossibleNullReferenceException
                        x => x.Where(y => comparator(y.Value, accessor(this))))
                    .Select(x => selector(x.Value))
                    //.DistinctUntilChanged()
                    .ObserveOnUi()
                    .BindTo(this, targetAccessor)
                    .DisposeWith(Subscriptions);
            }

            CreateGetter(x => x.VSSpeed, y => y?.Index ?? -1, z => z.VsSpeed, (src, tar) => src?.Index != tar);
            CreateGetter(x => x.VSAmplitude, y => y, z => z.VsAmplitude, (src, tar) => src != tar);
            CreateGetter(x => x.ADConverter, y => y?.Index ?? -1, z => z.AdcBitDepth, (src, tar) => src?.Index != tar);
            CreateGetter(x => x.PreAmpGain, y => y?.Index ?? -1, z => z.PreAmpGain, (src, tar) => src?.Index != tar);
            CreateGetter(x => x.HSSpeed, y => y?.Index ?? -1, z => z.HsSpeed, (src, tar) => src?.Index != tar);
            CreateGetter(x => x.OutputAmplifier, y => y?.OutputAmplifier, 
                z => z.Amplifier, (src, tar) => src?.OutputAmplifier != tar);
            CreateGetter(x => x.TriggerMode, y => y, z => z.TriggerMode, (src, tar) => src != tar);
            CreateGetter(x => x.ReadoutMode, y => y, z => z.ReadMode, (src, tar) => src != tar);

            CreateGetter(x => x.ExposureTime,
                y => y?.ToString(Properties.Localization.General_ExposureFloatFormat),
                z => z.ExposureTimeText,
                FloatIsNotEqualString);

            CreateGetter(x => x.EMCCDGain, 
                y => y?.ToString(Properties.Localization.General_IntegerFormat),
                z => z.EmCcdGainText,
                IntIsNotEqualString);

            CreateGetter(x => x.ImageArea,
                y => y?.X1.ToString(Properties.Localization.General_IntegerFormat),
                z => z.ImageArea_X1,
                (src, tar) => IntIsNotEqualString(src?.X1, tar));
            CreateGetter(x => x.ImageArea,
                y => y?.Y1.ToString(Properties.Localization.General_IntegerFormat),
                z => z.ImageArea_Y1,
                (src, tar) => IntIsNotEqualString(src?.Y1, tar));
            CreateGetter(x => x.ImageArea,
                y => y?.X2.ToString(Properties.Localization.General_IntegerFormat),
                z => z.ImageArea_X2,
                (src, tar) => IntIsNotEqualString(src?.X2, tar));
            CreateGetter(x => x.ImageArea,
                y => y?.Y2.ToString(Properties.Localization.General_IntegerFormat),
                z => z.ImageArea_Y2,
                (src, tar) => IntIsNotEqualString(src?.Y2, tar));

            CreateGetter(x => x.AccumulateCycle,
                y => y?.Time.ToString(Properties.Localization.General_ExposureFloatFormat),
                z => z.AccumulateCycleTime,
                (src, tar) => FloatIsNotEqualString(src?.Time, tar));
            CreateGetter(x => x.AccumulateCycle,
                y => y?.Frames.ToString(Properties.Localization.General_IntegerFormat),
                z => z.AccumulateCycleNumber,
                (src, tar) => IntIsNotEqualString(src?.Frames, tar));

            CreateGetter(x => x.KineticCycle,
                y => y?.Time.ToString(Properties.Localization.General_ExposureFloatFormat),
                z => z.KineticCycleTime,
                (src, tar) => FloatIsNotEqualString(src?.Time, tar));
            CreateGetter(x => x.KineticCycle,
                y => y?.Frames.ToString(Properties.Localization.General_IntegerFormat),
                z => z.KineticCycleNumber,
                (src, tar) => IntIsNotEqualString(src?.Frames, tar));

            var acqModeObs =
                Model.Object.WhenPropertyChanged(x => x.AcquisitionMode)
                     .Select(x =>
                     {
                         var hasFt = x.Value?.HasFlag(ANDOR_CS.Enums.AcquisitionMode.FrameTransfer) ??
                                     false;

                         return (
                             Mode: hasFt
                                 ? x.Value ^ ANDOR_CS.Enums.AcquisitionMode.FrameTransfer
                                 : x.Value,
                             FrameTransfer: hasFt);
                     })
                     .DistinctUntilChanged();

            acqModeObs.Select(x => x.Mode)
                      .Where(x => x != AcquisitionMode)
                      .DistinctUntilChanged()
                      .ObserveOnUi()
                      .BindTo(this, x => x.AcquisitionMode)
                      .DisposeWith(Subscriptions);

            acqModeObs.Select(x => x.FrameTransfer)
                      .Where(x => x != FrameTransfer)
                      .DistinctUntilChanged()
                      .ObserveOnUi()
                      .BindTo(this, x => x.FrameTransfer)
                      .DisposeWith(Subscriptions);
        }

        protected override void HookValidators()
        {
            base.HookValidators();

            SetUpDefaultValueValidators();

            ObserveHasErrors
                .Throttle(UiSettingsProvider.UiThrottlingDelay)
                .Select(_ => Group1Names.Any(HasSpecificErrors))
                .ObserveOnUi()
                .ToPropertyEx(this, x => x.Group1ContainsErrors)
                .DisposeWith(Subscriptions);

            ObserveHasErrors
                .Throttle(UiSettingsProvider.UiThrottlingDelay)
                .Select(_ => Group2Names.Any(HasSpecificErrors))
                .ObserveOnUi()
                .ToPropertyEx(this, x => x.Group2ContainsErrors)
                .DisposeWith(Subscriptions);

            ObserveHasErrors
                .Throttle(UiSettingsProvider.UiThrottlingDelay)
                .Select(_ => Group3Names.Any(HasSpecificErrors))
                .ObserveOnUi()
                .ToPropertyEx(this, x => x.Group3ContainsErrors)
                .DisposeWith(Subscriptions);

        }

        private void SetUpDefaultValueValidators()
        {
<<<<<<< HEAD
            this.model = model;
            this.Camera = camera;
=======
            void DefaultValueValidator<TSrc>(
                Expression<Func<AcquisitionSettingsViewModel, TSrc>> accessor,
                TSrc comparisonValue,
                Expression<Func<SettingsAvailability, bool>> availability)
            {
                var name = (accessor.Body as MemberExpression)?.Member.Name
                           ?? throw new ArgumentException(
                               Properties.Localization.General_ShouldNotHappen,
                               nameof(accessor));

                CreateValidator(
                    this.WhenPropertyChanged(accessor)
                        .CombineLatest(IsAvailable.WhenPropertyChanged(availability),
                            (x, y) => (x.Value, IsAvailable: y.Value))
                        .Select(x => (
                            Type: nameof(CannotBeDefault),
                            Message: x.IsAvailable
                                ? CannotBeDefault(x.Value, comparisonValue)
                                : null)),
                    name);
            }
>>>>>>> 798ef417

            void DefaultStringValueValidator(
                Expression<Func<AcquisitionSettingsViewModel, string>> accessor,
                Expression<Func<SettingsAvailability, bool>> availability)
            {
                var name = (accessor.Body as MemberExpression)?.Member.Name
                           ?? throw new ArgumentException(
                               Properties.Localization.General_ShouldNotHappen,
                               nameof(accessor));

                CreateValidator(
                    this.WhenPropertyChanged(accessor)
                        .CombineLatest(IsAvailable.WhenPropertyChanged(availability),
                            (x, y) => (x.Value, IsAvailable: y.Value))
                        .Select(x => (
                            Type: nameof(CannotBeDefault),
                            Message: x.IsAvailable
                                ? CannotBeDefault(x.Value)
                                : null))
                        .ObserveOnUi(),
                    name);
            }

            DefaultValueValidator(x => x.VsSpeed, -1, y => y.VsSpeed);
            DefaultValueValidator(x => x.VsAmplitude, null, y=> y.VsAmplitude);
            DefaultValueValidator(x => x.AdcBitDepth, -1, y => y.AdcBitDepth);
            DefaultValueValidator(x => x.Amplifier, null, y => y.Amplifier);
            DefaultValueValidator(x => x.HsSpeed, -1, y => y.HsSpeed);
            DefaultValueValidator(x => x.PreAmpGain, -1, y => y.PreAmpGain);
            DefaultValueValidator(x => x.AcquisitionMode, null, x => x.AcquisitionMode);
            DefaultValueValidator(x => x.TriggerMode, null, y => y.TriggerMode);
            DefaultValueValidator(x => x.ReadMode, null, y => y.ReadMode);
            
            DefaultStringValueValidator(x => x.ExposureTimeText, y => y.ExposureTimeText);
            DefaultStringValueValidator(x => x.EmCcdGainText, y => y.EmCcdGainText);
            DefaultStringValueValidator(x => x.ImageArea_X1, y => y.ImageArea);
            DefaultStringValueValidator(x => x.ImageArea_Y1, y => y.ImageArea);
            DefaultStringValueValidator(x => x.ImageArea_X2, y => y.ImageArea);
            DefaultStringValueValidator(x => x.ImageArea_Y2, y => y.ImageArea);

            DefaultStringValueValidator(x => x.AccumulateCycleTime, y => y.AccumulateCycleTime);
            DefaultStringValueValidator(x => x.AccumulateCycleNumber, y => y.AccumulateCycleNumber);
            DefaultStringValueValidator(x => x.KineticCycleTime, y => y.KineticCycleTime);
            DefaultStringValueValidator(x => x.KineticCycleNumber, y => y.KineticCycleNumber);

        }

        private void WatchAvailableSettings()
        {
<<<<<<< HEAD
            SupportedSettings = new Dictionary<string, bool>()
            {
                { nameof(model.VSSpeed), Camera.Capabilities.SetFunctions.HasFlag(SetFunction.VerticalReadoutSpeed)},
                { nameof(model.VSAmplitude), Camera.Capabilities.SetFunctions.HasFlag(SetFunction.VerticalClockVoltage) },
                { nameof(model.ADConverter), true },
                { nameof(model.OutputAmplifier), true },
                { nameof(model.HSSpeed), Camera.Capabilities.SetFunctions.HasFlag(SetFunction.HorizontalReadoutSpeed) },
                { nameof(model.PreAmpGain), Camera.Capabilities.SetFunctions.HasFlag(SetFunction.PreAmpGain) },
                { nameof(model.AcquisitionMode), true },
                { nameof(FrameTransferValue), true},
                { nameof(model.ReadoutMode), true },
                { nameof(model.TriggerMode), true },
                { nameof(model.ExposureTime), true },
                { nameof(model.EMCCDGain), Camera.Capabilities.SetFunctions.HasFlag(SetFunction.EMCCDGain) },
                { nameof(model.ImageArea), true }
            };
        }

        private void InitializeAllowedSettings()
        {
            AllowedSettings = new ObservableConcurrentDictionary<string, bool>(
                new KeyValuePair<string, bool>[]
=======
            void ImmutableAvailability(string srcProperty,
                Expression<Func<SettingsAvailability, bool>> accessor)
            {
                var lwrName = srcProperty.ToLowerInvariant();
                Observable.Return(AllowedSettings.Contains(lwrName) && SupportedSettings.Contains(lwrName))
                          .ToPropertyEx(IsAvailable, accessor)
                          .DisposeWith(Subscriptions);
            }
            
            ImmutableAvailability(nameof(Model.Object.VSSpeed), x => x.VsSpeed);
            ImmutableAvailability(nameof(Model.Object.VSAmplitude), x => x.VsAmplitude);
            ImmutableAvailability(nameof(Model.Object.ADConverter), x => x.AdcBitDepth);
            ImmutableAvailability(nameof(Model.Object.OutputAmplifier), x=> x.Amplifier);
            ImmutableAvailability(nameof(Model.Object.AcquisitionMode), x => x.AcquisitionMode);
            ImmutableAvailability(nameof(Model.Object.ExposureTime), x => x.ExposureTimeText);
            ImmutableAvailability(nameof(FrameTransfer), x => x.FrameTransfer); // This is correct
            ImmutableAvailability(nameof(Model.Object.TriggerMode), x => x.TriggerMode);
            ImmutableAvailability(nameof(Model.Object.ImageArea), x => x.ImageArea);

            this.WhenAnyPropertyChanged(nameof(AdcBitDepth), nameof(Amplifier))
                .Select(x =>
>>>>>>> 798ef417
                {
                    var name = nameof(Model.Object.HSSpeed).ToLowerInvariant();
                    return AllowedSettings.Contains(name)
                           && SupportedSettings.Contains(name)
                           && x.AdcBitDepth >= 0
                           && Amplifier.HasValue;

                })
                .ToPropertyEx(IsAvailable, x => x.HsSpeed)
                .DisposeWith(Subscriptions);

            this.WhenAnyPropertyChanged(nameof(AdcBitDepth), nameof(Amplifier), nameof(HsSpeed))
                .Select(x =>
                {
                    var name = nameof(Model.Object.PreAmpGain).ToLowerInvariant();
                    return AllowedSettings.Contains(name)
                           && SupportedSettings.Contains(name)
                           && x.AdcBitDepth >= 0
                           && Amplifier.HasValue
                           && HsSpeed >= 0;

                })
                .ToPropertyEx(IsAvailable, x => x.PreAmpGain)
                .DisposeWith(Subscriptions);

            this.WhenAnyPropertyChanged(nameof(Amplifier))
                .Select(x =>
                {
                    var name = nameof(Model.Object.EMCCDGain).ToLowerInvariant();
                    return AllowedSettings.Contains(name)
                           && SupportedSettings.Contains(name)
                           && Amplifier.HasValue
                           && Amplifier.Value == OutputAmplification.ElectronMultiplication;
                })
                .ToPropertyEx(IsAvailable, x => x.EmCcdGainText)
                .DisposeWith(Subscriptions);

            this.WhenAnyPropertyChanged(nameof(AcquisitionMode))
                .Select(x =>
                {
                    var name = nameof(Model.Object.ReadoutMode).ToLowerInvariant();
                    return AllowedSettings.Contains(name)
                           && SupportedSettings.Contains(name)
                           && AcquisitionMode.HasValue;
                })
                .ToPropertyEx(IsAvailable, x => x.ReadMode)
                .DisposeWith(Subscriptions);

            this.WhenAnyPropertyChanged(nameof(AcquisitionMode), nameof(FrameTransfer))
                .Select(x =>
                {
                    var name = nameof(Model.Object.AccumulateCycle).ToLowerInvariant();
                    return AcquisitionMode is AcquisitionMode mode
                           && AllowedSettings.Contains(name)
                           && SupportedSettings.Contains(name)
                           && (mode.HasFlag(ANDOR_CS.Enums.AcquisitionMode.Accumulation)
                               || mode.HasFlag(ANDOR_CS.Enums.AcquisitionMode.Kinetic)
                               || mode.HasFlag(ANDOR_CS.Enums.AcquisitionMode.FastKinetics));
                })
                .ToPropertyEx(IsAvailable, x => x.AccumulateCycleTime)
                .DisposeWith(Subscriptions);

            this.WhenAnyPropertyChanged(nameof(AcquisitionMode), nameof(FrameTransfer))
                .Select(x =>
                {
                    var name = nameof(Model.Object.AccumulateCycle).ToLowerInvariant();
                    return AcquisitionMode is AcquisitionMode mode
                           && AllowedSettings.Contains(name)
                           && SupportedSettings.Contains(name)
                           && (mode.HasFlag(ANDOR_CS.Enums.AcquisitionMode.Accumulation)
                               || mode.HasFlag(ANDOR_CS.Enums.AcquisitionMode.Kinetic));
                })
                .ToPropertyEx(IsAvailable, x => x.AccumulateCycleNumber)
                .DisposeWith(Subscriptions);

            this.WhenAnyPropertyChanged(nameof(AcquisitionMode), nameof(FrameTransfer))
                .Select(x =>
                {
                    var name = nameof(Model.Object.KineticCycle).ToLowerInvariant();
                    return AcquisitionMode is AcquisitionMode mode
                           && AllowedSettings.Contains(name)
                           && SupportedSettings.Contains(name)
                           && (mode.HasFlag(ANDOR_CS.Enums.AcquisitionMode.Kinetic)
                               || mode.HasFlag(ANDOR_CS.Enums.AcquisitionMode.RunTillAbort));
                })
                .ToPropertyEx(IsAvailable, x => x.KineticCycleTime)
                .DisposeWith(Subscriptions);

            this.WhenAnyPropertyChanged(nameof(AcquisitionMode), nameof(FrameTransfer))
                .Select(x =>
                {
                    var name = nameof(Model.Object.KineticCycle).ToLowerInvariant();
                    return AcquisitionMode is AcquisitionMode mode
                           && AllowedSettings.Contains(name)
                           && SupportedSettings.Contains(name)
                           && (mode.HasFlag(ANDOR_CS.Enums.AcquisitionMode.Kinetic)
                               || mode.HasFlag(ANDOR_CS.Enums.AcquisitionMode.FastKinetics));
                })
                .ToPropertyEx(IsAvailable, x => x.KineticCycleNumber)
                .DisposeWith(Subscriptions);
        }

        private void WatchItemSources()
        {
<<<<<<< HEAD
            SubmitCommand = new DelegateCommand(
                (param) => CloseView(param, false),
                CanSubmit
                );

            CancelCommand = new DelegateCommand(
                (param) => CloseView(param, true),
                DelegateCommand.CanExecuteAlways
                );

            SaveCommand = new DelegateCommand(
                SaveTo,
                DelegateCommand.CanExecuteAlways
                );

            LoadCommand = new DelegateCommand(
                LoadFrom,
                DelegateCommand.CanExecuteAlways);
=======
            Model.Object.WhenAnyPropertyChanged(
                     nameof(Model.Object.ADConverter),
                     nameof(Model.Object.OutputAmplifier))
                 .Where(x => x.ADConverter.HasValue && x.OutputAmplifier.HasValue)
                 .Select(x => x.GetAvailableHSSpeeds(x.ADConverter?.Index ?? -1, x.OutputAmplifier?.Index ?? -1))
                 .ObserveOnUi()
                 .Subscribe(x =>
                 {
                     AvailableHsSpeeds.GracefullyLoad(x);
                 }).DisposeWith(Subscriptions);
            

            Model.Object.WhenAnyPropertyChanged(
                     nameof(Model.Object.ADConverter),
                     nameof(Model.Object.OutputAmplifier),
                     nameof(Model.Object.HSSpeed))
                .Where(x =>
                     x.ADConverter.HasValue
                     && x.OutputAmplifier.HasValue
                     && x.HSSpeed.HasValue)
                 .Select(x =>
                     x.GetAvailablePreAmpGain(
                         x.ADConverter?.Index ?? -1,
                         x.OutputAmplifier?.Index ?? -1,
                         x.HSSpeed?.Index ?? -1))
                 .ObserveOnUi()
                 .Subscribe(x =>
                 {
                     AvailablePreAmpGains.GracefullyLoad(x);
                 })
                 .DisposeWith(Subscriptions);

            // Read mode changes if FrameTransfer is enabled
            Model.Object.WhenAnyPropertyChanged(nameof(Model.Object.AcquisitionMode))
                    .Where(x => x.AcquisitionMode.HasValue)
                    // ReSharper disable once PossibleInvalidOperationException
                    .Select(x => x.AcquisitionMode.Value.HasFlag(ANDOR_CS.Enums.AcquisitionMode.FrameTransfer))
                 .DistinctUntilChanged()
                 .Select(x => Helper.EnumFlagsToArray<ReadMode>(x
                                        ? Camera.Capabilities.FtReadModes
                                        : Camera.Capabilities.ReadModes)
                                    .Where(EnumConverter.IsReadModeSupported))
                 .ObserveOnUi()
                 .Subscribe(x =>
                 {
                    AvailableReadModes.GracefullyLoad(x);
                 })
                 .DisposeWith(Subscriptions);

            Model.Object.WhenPropertyChanged(x => x.OutputAmplifier)
                 .Select(x =>
                 {
                     var isEm = x.Value?.OutputAmplifier == OutputAmplification.ElectronMultiplication;
                     if (!isEm) return null;
                     var (low, high) = Model.Object.GetEmGainRange();
                     return string.Format(Properties.Localization.AcquisitionSetttings_AvailableGainFormat,
                         low, high);
                 })
                 .BindTo(this, x => x.AllowedGain)
                 .DisposeWith(Subscriptions);

>>>>>>> 798ef417
        }
        

        private void InitializeCommands()
        {
            ViewLoadedCommand = 
                    ReactiveCommand.Create<Window>(x =>
                    {
                        foreach (var name in Group1Names)
                            OnErrorsChanged(new DataErrorsChangedEventArgs(name));
                    });

            // Sacrificing reactivity in order to avoid command disposal and memory leaks
            CancelCommand = new ActionCommand(x => (x as Window)?.Close());

            var isValid = this.WhenAnyPropertyChanged(
                                  nameof(Group1ContainsErrors),
                                  nameof(Group2ContainsErrors),
                                  nameof(Group3ContainsErrors))
                              .Select(x => !x.Group1ContainsErrors
                                           && !x.Group2ContainsErrors
                                           && !x.Group3ContainsErrors)
                              .DistinctUntilChanged();

            SubmitCommand =
                ReactiveCommand.Create<Window, Window>(
                                   x => x,
                                   isValid)
                               .DisposeWith(Subscriptions);

            SubmitCommand.Subscribe(Submit).DisposeWith(Subscriptions);

            SaveButtonCommand =
                ReactiveCommand.Create<Unit, FileDialogDescriptor>(
                                   _ => new FileDialogDescriptor()
                                   {
                                       Mode = FileDialogDescriptor.DialogMode.Save,
                                       Title = Properties.Localization.AcquisitionSettings_Dialog_Save_Title,
                                       FileName = Camera.ToString(),
                                       DefaultExtenstion = ".acq"
                                   }, isValid)
                               .DisposeWith(Subscriptions);

            LoadButtonCommand =
                ReactiveCommand.Create<Unit, FileDialogDescriptor>(
                                   _ => new FileDialogDescriptor()
                                   {
                                       Mode = FileDialogDescriptor.DialogMode.Load,
                                       Title = Properties.Localization.AcquisitionSettings_Dialog_Load_Title,
                                       FileName = Camera.ToString(),
                                       DefaultExtenstion = ".acq"
                                   })
                               .DisposeWith(Subscriptions);

            SaveButtonCommand.Subscribe(OnFileDialogRequested).DisposeWith(Subscriptions);
            LoadButtonCommand.Subscribe(x =>
            {
<<<<<<< HEAD
                AddExtension = true,
                CheckPathExists = true,
                DefaultExt = ".acq",
                FileName = Camera.ToString(),
                FilterIndex = 0,
                InitialDirectory = Environment.GetFolderPath(Environment.SpecialFolder.MyDocuments),
                Title = "Save current acquisition settings"
            };
            dialog.Filter = $@"Acquisition settings (*{dialog.DefaultExt})|*{dialog.DefaultExt}|All files (*.*)|*.*";
            
=======
                OnFileDialogRequested(x);
            }).DisposeWith(Subscriptions);

            SaveActionCommand =
                ReactiveCommand.CreateFromTask<string>(
                                   async (x, token) =>
                                   {
                                       if (x is null)
                                           return;
                                       await SaveTo(x, token);
                                   })
                               .DisposeWith(Subscriptions);

            LoadActionCommand =
                ReactiveCommand.CreateFromTask<string>(
                                   async (x, token) =>
                                   {
                                       if (x is null)
                                           return;
                                       await LoadFrom(x, token);
                                   })
                               .DisposeWith(Subscriptions);
>>>>>>> 798ef417

        }

        private void Submit(Window w)
        {
            try
            {
                Camera.ApplySettings(Model.Object);
                Helper.ExecuteOnUi(() => CancelCommand.Execute(w));
            }
            catch (AndorSdkException andorExcept)
            {
                if (andorExcept.MethodName?.ToLowerInvariant() is string methodName)
                {
                    var errors = new List<(string, string, string)>();
                    var errorStrings= new List<string>();

                    foreach (var (prop, _) in InteractiveSettings.Where(x => x.EquivalentName == methodName))
                    {
                        var isAvailableName = prop.GetCustomAttribute<MappedNameAttribute>()?.MappedName ?? prop.Name;
                        var isAvailable = typeof(SettingsAvailability).GetProperty(isAvailableName,
                                              BindingFlags.Public | BindingFlags.Instance)?.GetValue(IsAvailable) is bool b && b;

                        if (isAvailable)
                            errors.Add((prop.Name, nameof(DoesNotThrow), andorExcept.Message));
                        else
                            errorStrings.Add(prop.Name);
                        
                    }
<<<<<<< HEAD
                    catch (Exception e)
                    {
                        var messSize = DIPOL_UF_App.Settings.GetValueOrNullSafe("ExceptionStringLimit", 80);
                        Application.Current?.Dispatcher?.Invoke(() =>
                        {
                            MessageBox.Show($"An error occured while reading acquisition settings from {dialog.FileName}.\n" +
                                            $"[{(e.Message.Length <= messSize ? e.Message : e.Message.Substring(0, messSize))}]",
                                "Unable to load file", MessageBoxButton.OK, MessageBoxImage.Information, MessageBoxResult.OK);
                        });
                    }
                    Helper.ExecuteOnUI(() => RaisePropertyChanged(nameof(AllowedSettings)));
                });
=======
>>>>>>> 798ef417

                    if(errors.Count > 0)
                        BatchUpdateErrors(errors);

                    if (errorStrings.Count > 0)
                        Helper.ExecuteOnUi(() => MessageBox.Show(
                            string.Format(Properties.Localization.AcquisitionSettings_ApplicationFailed_Message,
                                andorExcept.Message,
                                errorStrings.EnumerableToString(",\r\n")),
                            Properties.Localization.AcquisitionSettings_ApplicationFailed,
                            MessageBoxButton.OK,
                            MessageBoxImage.Error));
                }
                else
                    Helper.ExecuteOnUi(() => MessageBox.Show(
                        string.Format(Properties.Localization.AcquisitionSettings_ApplicationFailed_Message,
                            andorExcept.Message,
                            Properties.Localization.AcquisitionSettings_UnknownSetting),
                        Properties.Localization.AcquisitionSettings_ApplicationFailed,
                        MessageBoxButton.OK,
                        MessageBoxImage.Error));
            }
            catch (Exception except)
            {
                Helper.ExecuteOnUi(() => MessageBox.Show(
                    string.Format(
                        Properties.Localization.AcquisitionSettings_ApplicationFailedUnrecoverable_Message,
                        except.Message),
                    Properties.Localization.AcquisitionSettings_ApplicationFailed,
                    MessageBoxButton.OK, MessageBoxImage.Error));
            }
        }

        private async Task SaveTo(string fileName, CancellationToken token)
        {
            try
            {
                using (var fl = File.Open(fileName, FileMode.Create, FileAccess.Write, FileShare.Read))
                    await Model.Object.SerializeAsync(fl, Encoding.ASCII, token)
                               .ExpectCancellationAsync()
                               .ConfigureAwait(false);
            }
            catch (Exception e)
            {
                var messSize = UiSettingsProvider.Settings.Get("MessageBoxMessageMaxLength", 100);
                var message = string.Format(Properties.Localization.AcquisitionSettings_SerializationFailed_Message,
                    Path.GetFileName(fileName),
                    e.Message);
                message = message.Length > messSize ? message.Substring(0, messSize) : message;
                MessageBox.Show(message,
                    Properties.Localization.AcquisitionSettings_SerializationFailed_Title,
                    MessageBoxButton.OK, MessageBoxImage.Error);
            }
        }

        private async Task LoadFrom(string fileName, CancellationToken token)
        {

            try
            {
                using (var fl = File.Open(fileName, FileMode.Open, FileAccess.Read, FileShare.Read))
                    // ReSharper disable once AccessToDisposedClosure
                    await Task.Run(() => Model.Object.Deserialize(fl), token)
                              .ExpectCancellationAsync()
                              .ConfigureAwait(false);
            }
            catch (Exception e)
            {
                var messSize = UiSettingsProvider.Settings.Get("MessageBoxMessageMaxLength", 100);
                var message = string.Format(Properties.Localization.AcquisitionSettings_DeserializationFailed_Message,
                    Path.GetFileName(fileName),
                    e.Message);
                message = message.Length > messSize ? message.Substring(0, messSize) : message;
                MessageBox.Show(message,
                    Properties.Localization.AcquisitionSettings_DeserializationFailed_Title,
                    MessageBoxButton.OK, MessageBoxImage.Error);
            }

        }

        private void OnFileDialogRequested(FileDialogDescriptor e)
            => FileDialogRequested?.Invoke(this, new DialogRequestedEventArgs(e));

        #region V2

        [Reactive]
        public string AllowedGain {  get; private set; }

        //[Reactive]
        //[UnderlyingCameraSettings(@"SetExposureTime")]
        //public string ExposureTimeText { get; set; }


<<<<<<< HEAD
        private void CloseView(object parameter, bool isCanceled)
        {
            if (parameter is DependencyObject elem)
            {
                var window = Helper.FindParentOfType<Window>(elem);
                if (window != null && Helper.IsDialogWindow(window))
                {
                    if (!isCanceled)
                    {
                        try
                        {
                            var applicationResult = model.ApplySettings(out var timing);
                            var failed = applicationResult.Where(item => !item.Success).ToList();
                            if (failed.Count > 0)
                            {
                                var messSize = DIPOL_UF_App.Settings.GetValueOrNullSafe("ExceptionStringLimit", 80);
                                var listSize = DIPOL_UF_App.Settings.GetValueOrNullSafe("ExceptionStringLimit", 5);
                                var sb = new StringBuilder(messSize * listSize);

                                sb.AppendLine("Some of the settings were applied unsuccessfully:");
                                foreach (var fl in failed.Take(listSize))
                                    sb.AppendLine($"[{(fl.Option.Length < messSize ? fl.Option : fl.Option.Substring(0, messSize))}]");
                                MessageBox.Show(sb.ToString(),
                                    "Partially unsuccessful application of settings", MessageBoxButton.OK, MessageBoxImage.Information, MessageBoxResult.OK);

                                foreach (var prop in PropertyList.Join(failed, x => x.Item1, y => y.Option, (x, y) =>
                                    new {
                                        Name = x.Item1,
                                        Error = y.ReturnCode
                                    }))
                                    ValidateProperty(new AndorSdkException(prop.Name, prop.Error), prop.Name);

                                return;
                            }
                            EstimatedTiming = timing;
                        }
                        catch (Exception e)
                        {
                            var messSize = DIPOL_UF_App.Settings.GetValueOrNullSafe("ExceptionStringLimit", 80);
                            MessageBox.Show("Failed to apply current settings to target camera.\n" +
                                            $"[{(e.Message.Length <= messSize ? e.Message : e.Message.Substring(0, messSize))}]",
                                "Incompatible settings", MessageBoxButton.OK, MessageBoxImage.Information, MessageBoxResult.OK);
                            return;
                        }
                    }


                    window.DialogResult = !isCanceled;
                    window.Close();
                }
=======
        // WATCH : Anon-reactive property for debugging
        private string _exposureTimeText;
>>>>>>> 798ef417

        [UnderlyingCameraSettings(@"SetExposureTime")]
        public string ExposureTimeText
        {
            get => _exposureTimeText;
            set => this.RaiseAndSetIfChanged(ref _exposureTimeText, value);
        }

        // -1 is the default selected index in the list, equivalent to
        // [SelectedItem] = null in case of nullable properties
        [Reactive]
        [UnderlyingCameraSettings(@"SetVSSpeed")]
        public int VsSpeed { get; set; } = -1;

        [Reactive]
        [UnderlyingCameraSettings(@"SetVSAmplitude")]
        public VSAmplitude? VsAmplitude { get; set; }

        [Reactive]
        [UnderlyingCameraSettings(@"SetADChannel")]
        public int AdcBitDepth { get; set; } = -1;

        [Reactive]
        [UnderlyingCameraSettings(@"SetOutputAmplifier")]
        public OutputAmplification? Amplifier { get; set; }

        [Reactive]
        [UnderlyingCameraSettings(@"SetHSSpeed")]
        public int HsSpeed { get; set; } = -1;

        [Reactive]
        [UnderlyingCameraSettings(@"SetPreAmpGain")]
        public int PreAmpGain { get; set; } = -1;

        [Reactive]
        [UnderlyingCameraSettings(@"SetAcquisitionMode")]
        public AcquisitionMode? AcquisitionMode { get; set; }

        [Reactive]
        [UnderlyingCameraSettings(@"SetFrameTransferMode")]
        public bool FrameTransfer { get; set; }

        [Reactive]
        [UnderlyingCameraSettings(@"SetReadoutMode")]
        public ReadMode? ReadMode { get; set; }

        [Reactive]
        [UnderlyingCameraSettings(@"SetTriggerMode")]
        public TriggerMode? TriggerMode { get; set; }

        [Reactive]
        [UnderlyingCameraSettings(@"SetEmCcdGain")]
        public string EmCcdGainText { get; set; }

        // ReSharper disable InconsistentNaming
        [Reactive]
        [UnderlyingCameraSettings(@"SetImage")]
        [MappedName(nameof(SettingsAvailability.ImageArea))]
        public string ImageArea_X1 { get; set; }
        [Reactive]
        [UnderlyingCameraSettings(@"SetImage")]
        [MappedName(nameof(SettingsAvailability.ImageArea))]
        public string ImageArea_Y1 { get; set; }
        [Reactive]
        [UnderlyingCameraSettings(@"SetImage")]
        [MappedName(nameof(SettingsAvailability.ImageArea))]
        public string ImageArea_X2 { get; set; }
        [Reactive]
        [UnderlyingCameraSettings(@"SetImage")]
        [MappedName(nameof(SettingsAvailability.ImageArea))]
        public string ImageArea_Y2 { get; set; }
        // ReSharper restore InconsistentNaming

        [Reactive]
        [UnderlyingCameraSettings(@"SetAccumulationCycleTime")]
        public string AccumulateCycleTime { get; set; }
        [Reactive]
        [UnderlyingCameraSettings(@"SetNumberAccumulations")]
        public string AccumulateCycleNumber { get; set; }
        [Reactive]
        [UnderlyingCameraSettings(@"SetKineticCycleTime")]
        public string KineticCycleTime { get; set; }
        [Reactive]
        [UnderlyingCameraSettings(@"SetNumberKinetics")]
        public string KineticCycleNumber { get; set; }

        #endregion

       
    }
}<|MERGE_RESOLUTION|>--- conflicted
+++ resolved
@@ -57,26 +57,6 @@
 
 namespace DIPOL_UF.ViewModels
 {
-<<<<<<< HEAD
-    internal class AcquisitionSettingsViewModel : ViewModel<SettingsBase>
-    {
-        private static readonly Regex PropNameTrimmer = new Regex("(((Value)|(Index))+(Text)?)|(_.{2})");
-        private static readonly List<(string, PropertyInfo)> PropertyList =
-            typeof(AcquisitionSettingsViewModel)
-            .GetProperties(BindingFlags.Public | BindingFlags.Instance)
-            .Where(pi => pi.CanRead && pi.CanWrite)
-            .Select(pi => (PropNameTrimmer.Replace(pi.Name, ""), pi))
-            .ToList();
-
-        public DelegateCommand SubmitCommand { get; private set; }
-
-        public DelegateCommand CancelCommand { get; private set; }
-        public DelegateCommand SaveCommand { get; private set; }
-
-        public DelegateCommand LoadCommand { get; private set; }
-        public (float ExposureTime, float AccumulationCycleTime, 
-            float KineticCycleTime, int BufferSize) EstimatedTiming
-=======
     internal sealed class AcquisitionSettingsViewModel : ReactiveViewModel<ReactiveWrapper<SettingsBase>>
     {
         private static List<(PropertyInfo Property, string EquivalentName)> InteractiveSettings { get; }
@@ -91,7 +71,6 @@
 
 
         public class SettingsAvailability : ReactiveObjectEx
->>>>>>> 798ef417
         {
             public bool VsSpeed { [ObservableAsProperty] get; }
             public bool VsAmplitude { [ObservableAsProperty] get; }
@@ -113,12 +92,6 @@
             public bool KineticCycleBlock { [ObservableAsProperty] get; }
         }
 
-<<<<<<< HEAD
-        /// <summary>
-        /// Reference to Camera instance.
-        /// </summary>
-        public CameraBase Camera { get; }
-=======
 
         private string[] Group1Names { get; }
         private string[] Group2Names { get; }
@@ -137,17 +110,11 @@
         public ReactiveCommand<Unit, FileDialogDescriptor> LoadButtonCommand { get; private set; }
         public ReactiveCommand<string, Unit> SaveActionCommand { get; private set; }
         public ReactiveCommand<string, Unit> LoadActionCommand { get; private set; }
->>>>>>> 798ef417
 
         /// <summary>
         /// Collection of supported by a given Camera settings.
         /// </summary>
-<<<<<<< HEAD
-        public Dictionary<string, bool> SupportedSettings { get; private set; }
-
-=======
         public HashSet<string> SupportedSettings { get; }
->>>>>>> 798ef417
         /// <summary>
         /// Collection of settings that can be set now.
         /// </summary>
@@ -281,23 +248,10 @@
                 && Model.Object.OutputAmplifier.HasValue
                 && Model.Object.HSSpeed.HasValue)
             {
-<<<<<<< HEAD
-                try
-                {
-                    model.SetOutputAmplifier(Camera.Properties.OutputAmplifiers[value < 0 ? 0 : value].OutputAmplifier);
-                    ValidateProperty(null);
-                    //RaisePropertyChanged();
-                }
-                catch (Exception e)
-                {
-                    ValidateProperty(e);
-                }
-=======
                 AvailablePreAmpGains.Load(Model.Object.GetAvailablePreAmpGain(
                     Model.Object.ADConverter.Value.Index,
                     Model.Object.OutputAmplifier.Value.Index,
                     Model.Object.HSSpeed.Value.Index));
->>>>>>> 798ef417
             }
 
             if (Model.Object?.AcquisitionMode.HasValue == true)
@@ -787,10 +741,6 @@
 
         private void SetUpDefaultValueValidators()
         {
-<<<<<<< HEAD
-            this.model = model;
-            this.Camera = camera;
-=======
             void DefaultValueValidator<TSrc>(
                 Expression<Func<AcquisitionSettingsViewModel, TSrc>> accessor,
                 TSrc comparisonValue,
@@ -812,7 +762,6 @@
                                 : null)),
                     name);
             }
->>>>>>> 798ef417
 
             void DefaultStringValueValidator(
                 Expression<Func<AcquisitionSettingsViewModel, string>> accessor,
@@ -862,30 +811,6 @@
 
         private void WatchAvailableSettings()
         {
-<<<<<<< HEAD
-            SupportedSettings = new Dictionary<string, bool>()
-            {
-                { nameof(model.VSSpeed), Camera.Capabilities.SetFunctions.HasFlag(SetFunction.VerticalReadoutSpeed)},
-                { nameof(model.VSAmplitude), Camera.Capabilities.SetFunctions.HasFlag(SetFunction.VerticalClockVoltage) },
-                { nameof(model.ADConverter), true },
-                { nameof(model.OutputAmplifier), true },
-                { nameof(model.HSSpeed), Camera.Capabilities.SetFunctions.HasFlag(SetFunction.HorizontalReadoutSpeed) },
-                { nameof(model.PreAmpGain), Camera.Capabilities.SetFunctions.HasFlag(SetFunction.PreAmpGain) },
-                { nameof(model.AcquisitionMode), true },
-                { nameof(FrameTransferValue), true},
-                { nameof(model.ReadoutMode), true },
-                { nameof(model.TriggerMode), true },
-                { nameof(model.ExposureTime), true },
-                { nameof(model.EMCCDGain), Camera.Capabilities.SetFunctions.HasFlag(SetFunction.EMCCDGain) },
-                { nameof(model.ImageArea), true }
-            };
-        }
-
-        private void InitializeAllowedSettings()
-        {
-            AllowedSettings = new ObservableConcurrentDictionary<string, bool>(
-                new KeyValuePair<string, bool>[]
-=======
             void ImmutableAvailability(string srcProperty,
                 Expression<Func<SettingsAvailability, bool>> accessor)
             {
@@ -907,7 +832,6 @@
 
             this.WhenAnyPropertyChanged(nameof(AdcBitDepth), nameof(Amplifier))
                 .Select(x =>
->>>>>>> 798ef417
                 {
                     var name = nameof(Model.Object.HSSpeed).ToLowerInvariant();
                     return AllowedSettings.Contains(name)
@@ -1012,26 +936,6 @@
 
         private void WatchItemSources()
         {
-<<<<<<< HEAD
-            SubmitCommand = new DelegateCommand(
-                (param) => CloseView(param, false),
-                CanSubmit
-                );
-
-            CancelCommand = new DelegateCommand(
-                (param) => CloseView(param, true),
-                DelegateCommand.CanExecuteAlways
-                );
-
-            SaveCommand = new DelegateCommand(
-                SaveTo,
-                DelegateCommand.CanExecuteAlways
-                );
-
-            LoadCommand = new DelegateCommand(
-                LoadFrom,
-                DelegateCommand.CanExecuteAlways);
-=======
             Model.Object.WhenAnyPropertyChanged(
                      nameof(Model.Object.ADConverter),
                      nameof(Model.Object.OutputAmplifier))
@@ -1093,7 +997,6 @@
                  .BindTo(this, x => x.AllowedGain)
                  .DisposeWith(Subscriptions);
 
->>>>>>> 798ef417
         }
         
 
@@ -1151,18 +1054,6 @@
             SaveButtonCommand.Subscribe(OnFileDialogRequested).DisposeWith(Subscriptions);
             LoadButtonCommand.Subscribe(x =>
             {
-<<<<<<< HEAD
-                AddExtension = true,
-                CheckPathExists = true,
-                DefaultExt = ".acq",
-                FileName = Camera.ToString(),
-                FilterIndex = 0,
-                InitialDirectory = Environment.GetFolderPath(Environment.SpecialFolder.MyDocuments),
-                Title = "Save current acquisition settings"
-            };
-            dialog.Filter = $@"Acquisition settings (*{dialog.DefaultExt})|*{dialog.DefaultExt}|All files (*.*)|*.*";
-            
-=======
                 OnFileDialogRequested(x);
             }).DisposeWith(Subscriptions);
 
@@ -1185,7 +1076,6 @@
                                        await LoadFrom(x, token);
                                    })
                                .DisposeWith(Subscriptions);
->>>>>>> 798ef417
 
         }
 
@@ -1215,21 +1105,6 @@
                             errorStrings.Add(prop.Name);
                         
                     }
-<<<<<<< HEAD
-                    catch (Exception e)
-                    {
-                        var messSize = DIPOL_UF_App.Settings.GetValueOrNullSafe("ExceptionStringLimit", 80);
-                        Application.Current?.Dispatcher?.Invoke(() =>
-                        {
-                            MessageBox.Show($"An error occured while reading acquisition settings from {dialog.FileName}.\n" +
-                                            $"[{(e.Message.Length <= messSize ? e.Message : e.Message.Substring(0, messSize))}]",
-                                "Unable to load file", MessageBoxButton.OK, MessageBoxImage.Information, MessageBoxResult.OK);
-                        });
-                    }
-                    Helper.ExecuteOnUI(() => RaisePropertyChanged(nameof(AllowedSettings)));
-                });
-=======
->>>>>>> 798ef417
 
                     if(errors.Count > 0)
                         BatchUpdateErrors(errors);
@@ -1323,61 +1198,8 @@
         //public string ExposureTimeText { get; set; }
 
 
-<<<<<<< HEAD
-        private void CloseView(object parameter, bool isCanceled)
-        {
-            if (parameter is DependencyObject elem)
-            {
-                var window = Helper.FindParentOfType<Window>(elem);
-                if (window != null && Helper.IsDialogWindow(window))
-                {
-                    if (!isCanceled)
-                    {
-                        try
-                        {
-                            var applicationResult = model.ApplySettings(out var timing);
-                            var failed = applicationResult.Where(item => !item.Success).ToList();
-                            if (failed.Count > 0)
-                            {
-                                var messSize = DIPOL_UF_App.Settings.GetValueOrNullSafe("ExceptionStringLimit", 80);
-                                var listSize = DIPOL_UF_App.Settings.GetValueOrNullSafe("ExceptionStringLimit", 5);
-                                var sb = new StringBuilder(messSize * listSize);
-
-                                sb.AppendLine("Some of the settings were applied unsuccessfully:");
-                                foreach (var fl in failed.Take(listSize))
-                                    sb.AppendLine($"[{(fl.Option.Length < messSize ? fl.Option : fl.Option.Substring(0, messSize))}]");
-                                MessageBox.Show(sb.ToString(),
-                                    "Partially unsuccessful application of settings", MessageBoxButton.OK, MessageBoxImage.Information, MessageBoxResult.OK);
-
-                                foreach (var prop in PropertyList.Join(failed, x => x.Item1, y => y.Option, (x, y) =>
-                                    new {
-                                        Name = x.Item1,
-                                        Error = y.ReturnCode
-                                    }))
-                                    ValidateProperty(new AndorSdkException(prop.Name, prop.Error), prop.Name);
-
-                                return;
-                            }
-                            EstimatedTiming = timing;
-                        }
-                        catch (Exception e)
-                        {
-                            var messSize = DIPOL_UF_App.Settings.GetValueOrNullSafe("ExceptionStringLimit", 80);
-                            MessageBox.Show("Failed to apply current settings to target camera.\n" +
-                                            $"[{(e.Message.Length <= messSize ? e.Message : e.Message.Substring(0, messSize))}]",
-                                "Incompatible settings", MessageBoxButton.OK, MessageBoxImage.Information, MessageBoxResult.OK);
-                            return;
-                        }
-                    }
-
-
-                    window.DialogResult = !isCanceled;
-                    window.Close();
-                }
-=======
         // WATCH : Anon-reactive property for debugging
         private string _exposureTimeText;
->>>>>>> 798ef417
 
         [UnderlyingCameraSettings(@"SetExposureTime")]
         public string ExposureTimeText
