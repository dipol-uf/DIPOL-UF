﻿<Window x:Class="DIPOL_UF.Views.ProgressWindow"
        xmlns="http://schemas.microsoft.com/winfx/2006/xaml/presentation"
        xmlns:x="http://schemas.microsoft.com/winfx/2006/xaml"
        xmlns:d="http://schemas.microsoft.com/expression/blend/2008"
        xmlns:mc="http://schemas.openxmlformats.org/markup-compatibility/2006"
<<<<<<< HEAD
        xmlns:cmds="clr-namespace:DIPOL_UF.Commands"
        xmlns:loc="clr-namespace:DIPOL_UF"
        xmlns:vms="clr-namespace:DIPOL_UF.ViewModels"
=======
        xmlns:behaviors="http://schemas.microsoft.com/xaml/behaviors"
        xmlns:viewModels="clr-namespace:DIPOL_UF.ViewModels"
        xmlns:extensions="clr-namespace:DIPOL_UF.Extensions"
>>>>>>> 753dbd00
        x:Name="ProgressWindowInstance"
        Title="ProgressWindow" Height="150" Width="500" WindowStyle="None" ResizeMode="NoResize"
        Topmost="True" WindowStartupLocation="CenterScreen"  BorderThickness="1" 
        BorderBrush="{DynamicResource {x:Static SystemColors.ActiveBorderBrushKey}}" 
        IsTabStop="False" ShowInTaskbar="False"
        mc:Ignorable="d"
<<<<<<< HEAD
        d:DataContext="{d:DesignInstance Type=vms:ProgressBarViewModel}">
    <Grid Margin="5" Background="Transparent"  MouseDown="{cmds:EventToCommand 'MouseDragEventHandler | MouseEventHandler'}">
=======
        d:DataContext="{d:DesignInstance Type=viewModels:ProgressBarViewModel}">
    <Grid Margin="5" Background="Transparent">
        <behaviors:Interaction.Triggers>
            <behaviors:EventTrigger EventName="MouseDown" >
                <behaviors:InvokeCommandAction
                    Command="{Binding WindowDragCommand}"
                    CommandParameter="{Binding ElementName=ProgressWindowInstance}"/>
            </behaviors:EventTrigger>
        </behaviors:Interaction.Triggers>
>>>>>>> 753dbd00
        <Grid.RowDefinitions>
            <RowDefinition Height="1*"/>
            <RowDefinition Height="1*"/>
            <RowDefinition Height="1.25*"/>
        </Grid.RowDefinitions>
        <Grid.ColumnDefinitions>
            <ColumnDefinition/>
            <ColumnDefinition Width="Auto"/>
        </Grid.ColumnDefinitions>

<<<<<<< HEAD
        <Button Grid.Row="2" Grid.Column="1" HorizontalAlignment="Right" Margin="10, 5, 10, 5"
                Style="{StaticResource ResourceKey=NegativeEffectButtonStyle}"
                IsCancel="True" Visibility="{Binding CanAbort, Converter={StaticResource BoolToVisibilityConverter}}"
                Content="{loc:Text Key=General_Abort}"
                Command="{Binding CancelCommand}" CommandParameter="{Binding ElementName=ProgressWindowInstance}"/>
=======
        <Label
            Name="TitleBox" 
            Grid.Row="0" Grid.Column="0" Grid.ColumnSpan="2"
            HorizontalAlignment="Stretch" VerticalAlignment="Center"
            Content="{Binding BarTitle, UpdateSourceTrigger=PropertyChanged, Mode=OneWay}" 
            Style="{StaticResource ResourceKey=TitleFont_Label}"/>

        <TextBlock 
            Name="CommentBox" Grid.Row="2" Grid.Column="0"  
            HorizontalAlignment="Stretch" VerticalAlignment="Stretch"
            Text="{Binding BarComment, UpdateSourceTrigger=PropertyChanged, Mode=OneWay}" 
            TextWrapping="WrapWithOverflow"
            Style="{StaticResource ResourceKey=ContentFont_TextBlock}"/>
    
        <ProgressBar 
            Name="Bar" 
            VerticalAlignment="Center" HorizontalAlignment="Stretch"
            Grid.Column="0"  Grid.Row="1"
            Style="{StaticResource ResourceKey=ProgressBarStyle}"
            IsIndeterminate="{Binding Path=IsIndeterminate, 
                UpdateSourceTrigger=PropertyChanged, ValidatesOnDataErrors=True}"
            Minimum="{Binding Minimum, UpdateSourceTrigger=PropertyChanged, Mode=OneWay}"
            Maximum="{Binding Maximum, UpdateSourceTrigger=PropertyChanged, Mode=OneWay}"
            Value="{Binding Value, UpdateSourceTrigger=PropertyChanged, Mode=OneWay}"/>
        <Label 
            Name="ProgressNumberBox" 
            Grid.Row="1" Grid.Column ="1"  
            MaxWidth="{Binding ElementName=AbortButton, Path=MaxWidth}"
            HorizontalAlignment="Stretch" VerticalAlignment="Center" 
            HorizontalContentAlignment="Center"
            Content="{Binding ProgressText, UpdateSourceTrigger=PropertyChanged, Mode=OneWay}"
            Style="{StaticResource ResourceKey=ContentFont_Label}"/>
        <Button 
            Name="AbortButton"
            Grid.Column="1" Grid.Row="2"
            HorizontalAlignment="Right" 
            Style="{StaticResource ResourceKey=NegativeEffectButtonStyle}"
            IsCancel="True"
            Content="{extensions:Text Key=General_Abort}"
            Command="{Binding CancelCommand}" 
            CommandParameter="{Binding ElementName=ProgressWindowInstance}"/>
>>>>>>> 753dbd00

    </Grid>
</Window><|MERGE_RESOLUTION|>--- conflicted
+++ resolved
@@ -3,25 +3,15 @@
         xmlns:x="http://schemas.microsoft.com/winfx/2006/xaml"
         xmlns:d="http://schemas.microsoft.com/expression/blend/2008"
         xmlns:mc="http://schemas.openxmlformats.org/markup-compatibility/2006"
-<<<<<<< HEAD
-        xmlns:cmds="clr-namespace:DIPOL_UF.Commands"
-        xmlns:loc="clr-namespace:DIPOL_UF"
-        xmlns:vms="clr-namespace:DIPOL_UF.ViewModels"
-=======
         xmlns:behaviors="http://schemas.microsoft.com/xaml/behaviors"
         xmlns:viewModels="clr-namespace:DIPOL_UF.ViewModels"
         xmlns:extensions="clr-namespace:DIPOL_UF.Extensions"
->>>>>>> 753dbd00
         x:Name="ProgressWindowInstance"
         Title="ProgressWindow" Height="150" Width="500" WindowStyle="None" ResizeMode="NoResize"
         Topmost="True" WindowStartupLocation="CenterScreen"  BorderThickness="1" 
         BorderBrush="{DynamicResource {x:Static SystemColors.ActiveBorderBrushKey}}" 
         IsTabStop="False" ShowInTaskbar="False"
         mc:Ignorable="d"
-<<<<<<< HEAD
-        d:DataContext="{d:DesignInstance Type=vms:ProgressBarViewModel}">
-    <Grid Margin="5" Background="Transparent"  MouseDown="{cmds:EventToCommand 'MouseDragEventHandler | MouseEventHandler'}">
-=======
         d:DataContext="{d:DesignInstance Type=viewModels:ProgressBarViewModel}">
     <Grid Margin="5" Background="Transparent">
         <behaviors:Interaction.Triggers>
@@ -31,7 +21,6 @@
                     CommandParameter="{Binding ElementName=ProgressWindowInstance}"/>
             </behaviors:EventTrigger>
         </behaviors:Interaction.Triggers>
->>>>>>> 753dbd00
         <Grid.RowDefinitions>
             <RowDefinition Height="1*"/>
             <RowDefinition Height="1*"/>
@@ -42,13 +31,6 @@
             <ColumnDefinition Width="Auto"/>
         </Grid.ColumnDefinitions>
 
-<<<<<<< HEAD
-        <Button Grid.Row="2" Grid.Column="1" HorizontalAlignment="Right" Margin="10, 5, 10, 5"
-                Style="{StaticResource ResourceKey=NegativeEffectButtonStyle}"
-                IsCancel="True" Visibility="{Binding CanAbort, Converter={StaticResource BoolToVisibilityConverter}}"
-                Content="{loc:Text Key=General_Abort}"
-                Command="{Binding CancelCommand}" CommandParameter="{Binding ElementName=ProgressWindowInstance}"/>
-=======
         <Label
             Name="TitleBox" 
             Grid.Row="0" Grid.Column="0" Grid.ColumnSpan="2"
@@ -90,7 +72,6 @@
             Content="{extensions:Text Key=General_Abort}"
             Command="{Binding CancelCommand}" 
             CommandParameter="{Binding ElementName=ProgressWindowInstance}"/>
->>>>>>> 753dbd00
 
     </Grid>
 </Window>