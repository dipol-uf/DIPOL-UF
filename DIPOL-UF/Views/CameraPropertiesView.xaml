﻿<Window x:Class="DIPOL_UF.Views.CameraPropertiesView"
        xmlns="http://schemas.microsoft.com/winfx/2006/xaml/presentation"
        xmlns:x="http://schemas.microsoft.com/winfx/2006/xaml"
        xmlns:d="http://schemas.microsoft.com/expression/blend/2008"
        xmlns:mc="http://schemas.openxmlformats.org/markup-compatibility/2006"
<<<<<<< HEAD
        xmlns:loc="clr-namespace:DIPOL_UF"
        xmlns:vms="clr-namespace:DIPOL_UF.ViewModels"
        mc:Ignorable="d" 
        
        Style="{StaticResource ResourceKey=ContentFont}"
        Title="{Binding Camera, Converter={StaticResource ResourceKey=CameraToStringAliasConverter}}" Height="600" Width="800"  ResizeMode="CanResizeWithGrip" 
        MinWidth="600" MinHeight="200">
    <DataGrid ItemsSource="{Binding AllProperties, UpdateSourceTrigger=PropertyChanged, Mode=OneWay}" 
              AutoGenerateColumns="False" SelectionMode="Single" SelectionUnit="FullRow" 
              CanUserAddRows="False" CanUserDeleteRows="False" CanUserReorderColumns="False" CanUserResizeColumns="False" 
=======
        xmlns:vms="clr-namespace:DIPOL_UF.ViewModels"
        xmlns:extensions="clr-namespace:DIPOL_UF.Extensions"
        mc:Ignorable="d" 
        
        Style="{StaticResource ResourceKey=ContentFont}"
        Title="{Binding CameraAlias}" Height="600" Width="800"  ResizeMode="CanResizeWithGrip" 
        MinWidth="600" MinHeight="200" d:DataContext="{d:DesignInstance vms:CameraPropertiesViewModel}">
    <DataGrid ItemsSource="{Binding AllProperties}" 
              AutoGenerateColumns="False" SelectionMode="Single" SelectionUnit="Cell"
              CanUserAddRows="False" CanUserDeleteRows="False" CanUserReorderColumns="False"
              CanUserResizeColumns="True" 
>>>>>>> 798ef417
              CanUserResizeRows="False" CanUserSortColumns="False"
              IsReadOnly="True" HeadersVisibility="Column"
              HorizontalAlignment="Stretch" VerticalAlignment="Stretch">
            <DataGrid.Columns>
<<<<<<< HEAD
                <DataGridTextColumn Header="{loc:Text Key=CameraProperties_Property}" 
                                    Binding="{Binding Item1, Mode=OneWay}" Width="*" />
            <DataGridTextColumn Header="{loc:Text Key=CameraProperties_Value}" 
                                Binding="{Binding Item2, Mode=OneWay}" Width="3*">
=======
                <DataGridTextColumn Header="{extensions:Text Key=CameraProperties_Property}" 
                                    Binding="{Binding Item1}" Width="*" />
            <DataGridTextColumn Header="{extensions:Text Key=CameraProperties_Value}" 
                                Binding="{Binding Item2}" Width="3*">
>>>>>>> 798ef417
                <DataGridTextColumn.ElementStyle>
                    <Style>
                        <Setter Property="TextBlock.TextWrapping" Value="WrapWithOverflow"/>
                    </Style>
                </DataGridTextColumn.ElementStyle>
            </DataGridTextColumn>
        </DataGrid.Columns>
    </DataGrid>
</Window><|MERGE_RESOLUTION|>--- conflicted
+++ resolved
@@ -3,18 +3,6 @@
         xmlns:x="http://schemas.microsoft.com/winfx/2006/xaml"
         xmlns:d="http://schemas.microsoft.com/expression/blend/2008"
         xmlns:mc="http://schemas.openxmlformats.org/markup-compatibility/2006"
-<<<<<<< HEAD
-        xmlns:loc="clr-namespace:DIPOL_UF"
-        xmlns:vms="clr-namespace:DIPOL_UF.ViewModels"
-        mc:Ignorable="d" 
-        
-        Style="{StaticResource ResourceKey=ContentFont}"
-        Title="{Binding Camera, Converter={StaticResource ResourceKey=CameraToStringAliasConverter}}" Height="600" Width="800"  ResizeMode="CanResizeWithGrip" 
-        MinWidth="600" MinHeight="200">
-    <DataGrid ItemsSource="{Binding AllProperties, UpdateSourceTrigger=PropertyChanged, Mode=OneWay}" 
-              AutoGenerateColumns="False" SelectionMode="Single" SelectionUnit="FullRow" 
-              CanUserAddRows="False" CanUserDeleteRows="False" CanUserReorderColumns="False" CanUserResizeColumns="False" 
-=======
         xmlns:vms="clr-namespace:DIPOL_UF.ViewModels"
         xmlns:extensions="clr-namespace:DIPOL_UF.Extensions"
         mc:Ignorable="d" 
@@ -26,22 +14,14 @@
               AutoGenerateColumns="False" SelectionMode="Single" SelectionUnit="Cell"
               CanUserAddRows="False" CanUserDeleteRows="False" CanUserReorderColumns="False"
               CanUserResizeColumns="True" 
->>>>>>> 798ef417
               CanUserResizeRows="False" CanUserSortColumns="False"
               IsReadOnly="True" HeadersVisibility="Column"
               HorizontalAlignment="Stretch" VerticalAlignment="Stretch">
             <DataGrid.Columns>
-<<<<<<< HEAD
-                <DataGridTextColumn Header="{loc:Text Key=CameraProperties_Property}" 
-                                    Binding="{Binding Item1, Mode=OneWay}" Width="*" />
-            <DataGridTextColumn Header="{loc:Text Key=CameraProperties_Value}" 
-                                Binding="{Binding Item2, Mode=OneWay}" Width="3*">
-=======
                 <DataGridTextColumn Header="{extensions:Text Key=CameraProperties_Property}" 
                                     Binding="{Binding Item1}" Width="*" />
             <DataGridTextColumn Header="{extensions:Text Key=CameraProperties_Value}" 
                                 Binding="{Binding Item2}" Width="3*">
->>>>>>> 798ef417
                 <DataGridTextColumn.ElementStyle>
                     <Style>
                         <Setter Property="TextBlock.TextWrapping" Value="WrapWithOverflow"/>
