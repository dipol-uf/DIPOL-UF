﻿<!--This file is part of Dipol-3 Camera Manager.

 MIT License
 
 Copyright(c) 2018-2019 Ilia Kosenkov
 
 Permission is hereby granted, free of charge, to any person obtaining a copy
 of this software and associated documentation files (the "Software"), to deal
 in the Software without restriction, including without limitation the rights
 to use, copy, modify, merge, publish, distribute, sublicense, and/or sell
 copies of the Software, and to permit persons to whom the Software is
 furnished to do so, subject to the following conditions:
 
 The above copyright notice and this permission notice shall be included in all
 copies or substantial portions of the Software.
 
 THE SOFTWARE IS PROVIDED "AS IS", WITHOUT WARRANTY OF ANY KIND, EXPRESS OR
 IMPLIED, INCLUDING BUT NOT LIMITED TO THE WARRANTIES OF MERCHANTABILITY,
 FITNESS FOR A PARTICULAR PURPOSE AND NONINFINGEMENT. IN NO EVENT SHALL THE
 AUTHORS OR COPYRIGHT HOLDERS BE LIABLE FOR ANY CLAIM, DAMAGES OR OTHER
 LIABILITY, WHETHER IN AN ACTION OF CONTRACT, TORT OR OTHERWISE, ARISING FROM,
 OUT OF OR IN CONNECTION WITH THE SOFTWARE OR THE USE OR OTHER DEALINGS IN THE
 SOFTWARE.-->    
<Window x:Class="DIPOL_UF.Views.AcquisitionSettingsView"
        xmlns="http://schemas.microsoft.com/winfx/2006/xaml/presentation"
        xmlns:x="http://schemas.microsoft.com/winfx/2006/xaml"
        xmlns:d="http://schemas.microsoft.com/expression/blend/2008"
        xmlns:mc="http://schemas.openxmlformats.org/markup-compatibility/2006"
<<<<<<< HEAD
        xmlns:loc="clr-namespace:DIPOL_UF"
        mc:Ignorable="d"
        Title="{loc:Text Key=AcquisitionSettings_WindowName}"  WindowStyle="ToolWindow" 
=======
        xmlns:behavior="http://schemas.microsoft.com/xaml/behaviors"
        xmlns:extensions="clr-namespace:DIPOL_UF.Extensions"
        xmlns:viewModels="clr-namespace:DIPOL_UF.ViewModels"
        mc:Ignorable="d"
        Title="{extensions:Text Key=AcquisitionSettings_WindowName}"  WindowStyle="ToolWindow" 
>>>>>>> 753dbd00
        Topmost="True" WindowStartupLocation="CenterOwner"
        Height="545" Width="350"
        MinWidth="300" MinHeight="400"
        Style="{StaticResource ResourceKey=ContentFont}"
        d:DataContext="{d:DesignInstance viewModels:AcquisitionSettingsViewModel}"
        ResizeMode="NoResize">
    <behavior:Interaction.Triggers>
        <behavior:EventTrigger
            EventName="FileDialogRequested"
            SourceObject="{Binding}">
            <extensions:FileDialogAction
                SaveCommand="{Binding SaveActionCommand}"
                LoadCommand="{Binding LoadActionCommand}"/>
        </behavior:EventTrigger>
    </behavior:Interaction.Triggers>
    <Grid>
        <Grid.ColumnDefinitions>
            <ColumnDefinition/>
            <ColumnDefinition/>
        </Grid.ColumnDefinitions>
        <Grid.RowDefinitions>
            <RowDefinition/>
            <RowDefinition Height="auto"/>
            <RowDefinition Height="auto"/>
        </Grid.RowDefinitions>
        <TabControl Grid.Row="0" Grid.Column="0" Grid.ColumnSpan="2">
<<<<<<< HEAD
            <TabItem Header="{loc:Text Key=AcquisitionSettings_Settings}">
                <ScrollViewer HorizontalScrollBarVisibility="Disabled" VerticalScrollBarVisibility="Auto">
=======
            <TabItem Header="{extensions:Text Key=AcquisitionSettings_Settings}">
                <TabItem.HeaderTemplate>
                    <DataTemplate>
                        <Border>
                            <Border.Style>
                                <Style BasedOn="{StaticResource ErrorBorderStyle}" TargetType="Border">
                                    <Style.Triggers>
                                        <DataTrigger 
                                            Binding="{Binding 
                                                DataContext.Group1ContainsErrors,
                                                RelativeSource={RelativeSource FindAncestor, AncestorType=Window}}" 
                                            Value="True">
                                            <Setter Property="BorderBrush" Value="{StaticResource ErrorBorderErrorColor}"/>
                                        </DataTrigger>
                                        <DataTrigger 
                                            Binding="{Binding 
                                                DataContext.Group1ContainsErrors,
                                                RelativeSource={RelativeSource FindAncestor, AncestorType=Window}}"
                                            Value="False">
                                            <Setter Property="BorderBrush" Value="{StaticResource ErrorBorderDefaultColor}"/>
                                        </DataTrigger>
                                    </Style.Triggers>
                                </Style>
                            </Border.Style>
                            <ContentControl Content="{Binding}"/>
                        </Border>
                    </DataTemplate>
                </TabItem.HeaderTemplate>
                <AdornerDecorator>
                    <ScrollViewer HorizontalScrollBarVisibility="Disabled" VerticalScrollBarVisibility="Auto">
>>>>>>> 753dbd00
                    <Grid>
                        <Grid.ColumnDefinitions>
                            <ColumnDefinition Width="auto"/>
                            <ColumnDefinition/>
                        </Grid.ColumnDefinitions>
                        <Grid.RowDefinitions>
                            <RowDefinition Height="auto"/>
                            <RowDefinition Height="auto"/>
                            <RowDefinition Height="auto"/>
                            <RowDefinition Height="auto"/>
                            <RowDefinition Height="auto"/>
                            <RowDefinition Height="auto"/>
                            <RowDefinition Height="auto"/>
                            <RowDefinition Height="auto"/>
                            <RowDefinition Height="auto"/>
                            <RowDefinition Height="auto"/>
                            <RowDefinition Height="auto"/>
                            <RowDefinition Height="auto"/>
                            <RowDefinition Height="auto"/>
                            <RowDefinition Height="auto"/>
                            <RowDefinition Height="auto"/>
                        </Grid.RowDefinitions>

                        <!--Left-hand side labels-->
                        <TextBlock Grid.Row="0" Grid.Column="0"
                                   Style="{StaticResource ResourceKey=ContentFont_TextBlock}"
                                   Text="Exposure time" HorizontalAlignment="Left" VerticalAlignment="Center"/>
                        <TextBlock Grid.Row="1" Grid.Column="0"
                                   Style="{StaticResource ResourceKey=ContentFont_TextBlock}"
                                   Text="VS speed" HorizontalAlignment="Left" VerticalAlignment="Center"/>
                        <TextBlock Grid.Row="2" Grid.Column="0"
                                   Style="{StaticResource ResourceKey=ContentFont_TextBlock}"
                                   Text="VS amplitude" HorizontalAlignment="Left" VerticalAlignment="Center"/>
                        <TextBlock Grid.Row="3" Grid.Column="0"
                                   Style="{StaticResource ResourceKey=ContentFont_TextBlock}"
                                   Text="ADC bit depth" HorizontalAlignment="Left" VerticalAlignment="Center"/>
                        <TextBlock Grid.Row="4" Grid.Column="0"
                                   Style="{StaticResource ResourceKey=ContentFont_TextBlock}"
                                   Text="Amplifier" HorizontalAlignment="Left" VerticalAlignment="Center"/>
                        <TextBlock Grid.Row="5" Grid.Column="0"
                                   Style="{StaticResource ResourceKey=ContentFont_TextBlock}"
                                   Text="HS speed" HorizontalAlignment="Left" VerticalAlignment="Center"/>
                        <TextBlock Grid.Row="6" Grid.Column="0"
                                   Style="{StaticResource ResourceKey=ContentFont_TextBlock}"
                                   Text="Preamp gain" HorizontalAlignment="Left" VerticalAlignment="Center"/>
                        <TextBlock Grid.Row="7" Grid.Column="0"
                                   Style="{StaticResource ResourceKey=ContentFont_TextBlock}"
                                   Text="Acquisition mode" HorizontalAlignment="Left" VerticalAlignment="Center"/>
                        <TextBlock Grid.Row="8" Grid.Column="0"
                                   Style="{StaticResource ResourceKey=ContentFont_TextBlock}"
                                   Text="Frame transfer" HorizontalAlignment="Left" VerticalAlignment="Center"/>
                        <TextBlock Grid.Row="9" Grid.Column="0"
                                   Style="{StaticResource ResourceKey=ContentFont_TextBlock}"
                                   Text="Read mode" HorizontalAlignment="Left" VerticalAlignment="Center"/>
                        <TextBlock Grid.Row="10" Grid.Column="0"
                                   Style="{StaticResource ResourceKey=ContentFont_TextBlock}"
                                   Text="Trigger mode" HorizontalAlignment="Left" VerticalAlignment="Center"/>
                        <TextBlock Grid.Row="11" Grid.Column="0"
                                   Style="{StaticResource ResourceKey=ContentFont_TextBlock}"
                                   Text="EM CCD gain" HorizontalAlignment="Left" VerticalAlignment="Center"/>
                        <!--Right-hand side controls-->
                        <!--Exposure time-->
                        <TextBox x:Name="ExpTimeTextBox" Grid.Row="0" Grid.Column="1"
                                 Text="{extensions:ValidationBinding Path=ExposureTimeText}"
                                 IsEnabled="{Binding IsAvailable.ExposureTimeText}"
                                 Style="{StaticResource TextBoxWithErrors}"/>
                        <!--VS Speed-->
                        <ComboBox Grid.Row="1" Grid.Column="1"
                                  ItemsSource="{Binding Camera.Properties.VSSpeeds}"
                                  SelectedIndex="{extensions:ValidationBinding
                                    Path=VsSpeed, 
                                    Mode=TwoWay}"
                                  Style="{StaticResource ComboBoxWithErrors}"
                                  IsEnabled="{Binding IsAvailable.VsSpeed}">
                        </ComboBox>
                        <!--VS Amplitude-->
                        <ComboBox Grid.Row="2" Grid.Column="1"
                                  ItemsSource="{Binding 
                                    Source={StaticResource ResourceKey=VSAmplitudeEnumProvider}}"
                                  SelectedItem="{extensions:ValidationBinding
                                    Path=VsAmplitude, 
                                    Mode=TwoWay}"
                                  Style="{StaticResource ComboBoxWithErrors}"
                                  IsEnabled="{Binding IsAvailable.VsAmplitude}">
                            <ComboBox.ItemTemplate>
                                <DataTemplate DataType="ComboBoxItem">
                                    <ContentControl 
                                        Content="{Binding Converter={StaticResource EnumToDescriptionConverter}}"/>
                                </DataTemplate>
                            </ComboBox.ItemTemplate>
                        </ComboBox>
                        <!--AD Converter-->
                        <ComboBox Grid.Row="3" Grid.Column="1"
                                  ItemsSource="{Binding Camera.Properties.ADConverters}"
                                  SelectedIndex="{extensions:ValidationBinding 
                                    Path=AdcBitDepth, 
                                    Mode=TwoWay}"
                                  Style="{StaticResource ComboBoxWithErrors}"
                                  IsEnabled="{Binding IsAvailable.AdcBitDepth}">
                        </ComboBox>
                        <!--Amplifier-->
                        <ComboBox Grid.Row="4" Grid.Column="1"
                                  ItemsSource="{Binding 
                                    Camera.Properties.OutputAmplifiers,
                                    Converter={StaticResource ValueTupleToValueConverter},
                                    ConverterParameter=Item2}"
                                  SelectedItem="{extensions:ValidationBinding
                                    Path=Amplifier, 
                                    Mode=TwoWay}"
                                  Style="{StaticResource ComboBoxWithErrors}"
                                  IsSynchronizedWithCurrentItem="True"
                                  IsEnabled="{Binding IsAvailable.Amplifier}">
                            <ComboBox.ItemTemplate>
                                <DataTemplate DataType="ComboBoxItem">
                                    <ContentControl
                                        Content="{Binding
                                            Converter={StaticResource EnumToDescriptionConverter}}"/>
                                </DataTemplate>
                            </ComboBox.ItemTemplate>
                        </ComboBox>
                        <!--HS Speed-->
                        <ComboBox Grid.Row="5" Grid.Column="1"
                                  IsSynchronizedWithCurrentItem="True"
                                  ItemsSource="{Binding
                                    Path=AvailableHsSpeeds,
                                    Mode=OneWay}"
                                  SelectedIndex="{extensions:ValidationBinding Path=HsSpeed}"
                                  Style="{StaticResource ComboBoxWithErrors}"
                                  IsEnabled="{Binding IsAvailable.HsSpeed}">
                            <ComboBox.ItemTemplate>
                                <DataTemplate DataType="ComboBoxItem">
                                    <ContentControl
                                        Content="{Binding 
                                            Converter={StaticResource ValueTupleToValueConverter},
                                            ConverterParameter=Item2}"/>
                                </DataTemplate>
                            </ComboBox.ItemTemplate>
                        </ComboBox>
                        <!--Pre Amp Gain-->
                        <ComboBox Grid.Row="6" Grid.Column="1"
                                  ItemsSource="{Binding
                                    Path=AvailablePreAmpGains,
                                    Mode=OneWay}"
                                  IsSynchronizedWithCurrentItem="True"
                                  SelectedIndex="{extensions:ValidationBinding Path=PreAmpGain}"
                                  Style="{StaticResource ComboBoxWithErrors}"
                                  IsEnabled="{Binding IsAvailable.PreAmpGain}">
                            <ComboBox.ItemTemplate>
                                <DataTemplate DataType="ComboBoxItem">
                                    <ContentPresenter
                                        Content ="{Binding 
                                            Converter={StaticResource ValueTupleToValueConverter}, 
                                            ConverterParameter=Item2}"/>
                                </DataTemplate>
                            </ComboBox.ItemTemplate>
                        </ComboBox>
                        <!--Acquisition Mode-->
                        <ComboBox Grid.Row="7" Grid.Column="1"
                                  ItemsSource="{Binding
                                    Path=AllowedAcquisitionModes,
                                    Mode=OneWay}"
                                  SelectedItem="{extensions:ValidationBinding Path=AcquisitionMode}"
                                  Style="{StaticResource ComboBoxWithErrors}"
                                  IsEnabled="{Binding IsAvailable.AcquisitionMode}">
                         <ComboBox.ItemTemplate>
                             <DataTemplate DataType="ComboBoxItem">
                                 <ContentControl
                                     Content="{Binding Converter={StaticResource EnumToDescriptionConverter}}"/>
                             </DataTemplate>
                         </ComboBox.ItemTemplate>
                        </ComboBox>
                        <!--Frame transfer-->
                        <CheckBox Grid.Row="8" Grid.Column="1" HorizontalAlignment="Left" VerticalAlignment="Center"
                                  Margin="{StaticResource ResourceKey=DefaultMargin}" IsThreeState="False"
                                  IsChecked="{extensions:ValidationBinding Path=FrameTransfer}"
                                  IsEnabled="{Binding IsAvailable.FrameTransfer}"
                                  Style="{StaticResource CheckBoxWithErrors}"/>
                        <!--Readout mode-->
                        <ComboBox Grid.Row="9" Grid.Column="1"
                                  ItemsSource="{Binding
                                    Path=AvailableReadModes,
                                    Mode=OneWay}"
                                  SelectedItem="{extensions:ValidationBinding Path=ReadMode}"
                                  IsEnabled="{Binding IsAvailable.ReadMode}"
                                  IsSynchronizedWithCurrentItem="True"
                                  Style="{StaticResource ComboBoxWithErrors}">
                           <ComboBox.ItemTemplate>
                               <DataTemplate DataType="ComboBoxItem">
                                   <ContentControl
                                       Content="{Binding Converter={StaticResource EnumToDescriptionConverter}}"/>
                               </DataTemplate>
                           </ComboBox.ItemTemplate>
                        </ComboBox>
                        <!--Trigger mode-->
                        <ComboBox Grid.Row="10" Grid.Column="1"
                                  ItemsSource="{Binding
                                    Path=AllowedTriggerModes,
                                    Mode=OneWay}"
                                  SelectedItem="{extensions:ValidationBinding Path=TriggerMode}"
                                  IsEnabled="{Binding IsAvailable.TriggerMode}"
                                  Style="{StaticResource ComboBoxWithErrors}">
                            <ComboBox.ItemTemplate>
                                <DataTemplate DataType="ComboBoxItem">
                                    <ContentControl
                                        Content="{Binding Converter={StaticResource EnumToDescriptionConverter}}"/>
                                </DataTemplate>
                            </ComboBox.ItemTemplate>
                        </ComboBox>
                        <!--EMCCD gain-->
                        <Grid Grid.Row="11" Grid.Column="1" Margin="0">
                            <Grid.ColumnDefinitions>
                                <ColumnDefinition/>
                                <ColumnDefinition/>
                            </Grid.ColumnDefinitions>
                            <TextBox Grid.Column="0"
                                     Text="{extensions:ValidationBinding EmCcdGainText}"
                                     IsEnabled="{Binding IsAvailable.EmCcdGainText}"
                                     Style="{StaticResource TextBoxWithErrors}"/>
                            <Label Grid.Column="1"
                                Style="{StaticResource ContentFont_Label}"
                                Content="{Binding AllowedGain}"
                                Visibility="{Binding IsAvailable.EmCcdGainText,
                                        Converter={StaticResource BoolToVisibilityConverter}}"/>
                        </Grid>
                    </Grid>
                </ScrollViewer>
                </AdornerDecorator>
            </TabItem>
            <TabItem Header="{extensions:Text Key=AcquisitionSettings_ImageSize}">
                <TabItem.HeaderTemplate>
                    <DataTemplate>
                        <Border>
                            <Border.Style>
                                <Style BasedOn="{StaticResource ErrorBorderStyle}" TargetType="Border">
                                    <Style.Triggers>
                                        <DataTrigger 
                                            Binding="{Binding 
                                                DataContext.Group2ContainsErrors,
                                                RelativeSource={RelativeSource FindAncestor, AncestorType=Window}}" 
                                            Value="True">
                                            <Setter Property="BorderBrush" Value="{StaticResource ErrorBorderErrorColor}"/>
                                        </DataTrigger>
                                        <DataTrigger 
                                            Binding="{Binding 
                                                DataContext.Group2ContainsErrors,
                                                RelativeSource={RelativeSource FindAncestor, AncestorType=Window}}"
                                            Value="False">
                                            <Setter Property="BorderBrush" Value="{StaticResource ErrorBorderDefaultColor}"/>
                                        </DataTrigger>
                                    </Style.Triggers>
                                </Style>
<<<<<<< HEAD
                            </ComboBox.Style>
                            <ComboBox.IsEnabled>
                                <MultiBinding Converter="{StaticResource ResourceKey=BoolToBoolMultiConverter}">
                                    <Binding Path="SupportedSettings[TriggerMode]" Mode="OneTime"/>
                                    <Binding Path="AllowedSettings[TriggerMode]" 
                                             Mode="OneWay" UpdateSourceTrigger="PropertyChanged"/>
                                </MultiBinding>
                            </ComboBox.IsEnabled>
                        </ComboBox>
                        <!--EMCCD gain-->
                        <TextBox Grid.Row="11" Grid.Column="1"
                                 Text="{Binding 
                                    EMCCDGainValueText,
                                    Mode=TwoWay,
                                    UpdateSourceTrigger=LostFocus,
                                    ValidatesOnNotifyDataErrors=True}">
                            <TextBox.Style>
                                <Style BasedOn="{StaticResource ResourceKey=TextBoxStyle}" 
                                       TargetType="TextBox">
                                    <Style.Triggers>
                                            <DataTrigger 
                                                Binding="{Binding
                                                    HasErrorsOfProperties[EMCCDGainValueText],
                                                    Mode=OneWay,
                                                    UpdateSourceTrigger=PropertyChanged}"
                                                Value="true">
                                                <Setter 
                                                    Property="ToolTip"
                                                    Value="{Binding 
                                                        LatestErrors[EMCCDGainValueText], 
                                                        Mode=OneWay,
                                                        UpdateSourceTrigger=PropertyChanged}"/>
                                            </DataTrigger>
                                    </Style.Triggers>
                                </Style>
                            </TextBox.Style>
                            <TextBox.IsEnabled>
                                <MultiBinding Converter="{StaticResource ResourceKey=BoolToBoolMultiConverter}">
                                    <Binding Path="SupportedSettings[EMCCDGain]" Mode="OneTime"/>
                                    <Binding Path="AllowedSettings[EMCCDGain]" 
                                             Mode="OneWay" UpdateSourceTrigger="PropertyChanged"/>
                                </MultiBinding>
                            </TextBox.IsEnabled>
                        </TextBox>

                    </Grid>
                </ScrollViewer>
            </TabItem>
            <TabItem Header="{loc:Text Key=AcquisitionSettings_ImageSize}">
                <Grid>
=======
                            </Border.Style>
                            <ContentControl Content="{Binding}"/>
                        </Border>
                    </DataTemplate>
                </TabItem.HeaderTemplate>
                <AdornerDecorator>
                    <Grid>
>>>>>>> 753dbd00
                    <Grid.ColumnDefinitions>
                        <ColumnDefinition Width="2*"/>
                        <ColumnDefinition Width="4*"/>
                    </Grid.ColumnDefinitions>
                    <Grid.RowDefinitions>
                        <RowDefinition Height="auto"/>
                        <RowDefinition Height="auto"/>
                        <RowDefinition Height="auto"/>
                        <RowDefinition Height="auto"/>
                        <RowDefinition Height="auto"/>
                        <RowDefinition Height="auto"/>
                    </Grid.RowDefinitions>
                     <!--Image area-->
                    <TextBlock Grid.Row="0" Grid.Column="0" Grid.ColumnSpan="2"
                               Style="{StaticResource ResourceKey=ContentFont_TextBlock}"
                               HorizontalAlignment="Center" VerticalAlignment="Center"
                               Text="Image Area"/>
                    <TextBlock Grid.Row="1" Grid.Column="0"
                                   Style="{StaticResource ResourceKey=ContentFont_TextBlock}"
                                   HorizontalAlignment="Right" VerticalAlignment="Center">
                        X<Run BaselineAlignment="Subscript" 
                              FontSize="{StaticResource ResourceKey=SmallFontSize}" >1</Run>
                    </TextBlock>
                    <TextBlock Grid.Row="2" Grid.Column="0"
                                   Style="{StaticResource ResourceKey=ContentFont_TextBlock}"
                                   HorizontalAlignment="Right" VerticalAlignment="Center">
                        Y<Run BaselineAlignment="Subscript" 
                              FontSize="{StaticResource ResourceKey=SmallFontSize}" >1</Run>
                    </TextBlock>
                    <TextBlock Grid.Row="3" Grid.Column="0"
                                   Style="{StaticResource ResourceKey=ContentFont_TextBlock}"
                                   HorizontalAlignment="Right" VerticalAlignment="Center">
                        X<Run BaselineAlignment="Subscript" 
                              FontSize="{StaticResource ResourceKey=SmallFontSize}" >2</Run>
                    </TextBlock>
                    <TextBlock Grid.Row="4" Grid.Column="0"
                                   Style="{StaticResource ResourceKey=ContentFont_TextBlock}"
                                   HorizontalAlignment="Right" VerticalAlignment="Center">
                        Y<Run BaselineAlignment="Subscript" 
                              FontSize="{StaticResource ResourceKey=SmallFontSize}" >2</Run>
                    </TextBlock>
                    <StackPanel Grid.Row="5" Grid.Column="0" Grid.ColumnSpan="2" Orientation="Horizontal">
                        <TextBlock
                                    Style="{StaticResource ResourceKey=ContentFont_TextBlock}"
                                    VerticalAlignment="Center"
                                    Text="{extensions:Text Key=AcquisitionSettings_DetectorSize}"/>
                        <TextBlock
                                Style="{StaticResource ResourceKey=ContentFont_TextBlock}"
                                VerticalAlignment="Center"
                                Text="{Binding DetectorSize}"/>
                    </StackPanel>
                     <!--Image Area controls-->
                    <TextBox Grid.Row="1" Grid.Column="1" 
                             Width="100" HorizontalAlignment="Left"
                             Text="{extensions:ValidationBinding 'ImageArea_X1'}"
                             IsEnabled="{Binding IsAvailable.ImageArea}"
                             Style="{StaticResource TextBoxWithErrors}"/>
                    <TextBox Grid.Row="2" Grid.Column="1"
                              Width="100" HorizontalAlignment="Left"
                              Text="{extensions:ValidationBinding 'ImageArea_Y1'}"
                              IsEnabled="{Binding IsAvailable.ImageArea}"
                              Style="{StaticResource TextBoxWithErrors}"/>
                    <TextBox Grid.Row="3" Grid.Column="1"
                              Width="100" HorizontalAlignment="Left"
                              Text="{extensions:ValidationBinding 'ImageArea_X2'}"
                              IsEnabled="{Binding IsAvailable.ImageArea}"
                              Style="{StaticResource TextBoxWithErrors}"/>
                    <TextBox Grid.Row="4" Grid.Column="1"
                              Width="100" HorizontalAlignment="Left"
                              Text="{extensions:ValidationBinding 'ImageArea_Y2'}"
                              IsEnabled="{Binding IsAvailable.ImageArea}"
                              Style="{StaticResource TextBoxWithErrors}"/>

                    </Grid>
                </AdornerDecorator>
            </TabItem>
            <TabItem Header="{extensions:Text Key=AcquisitionSettings_Cycles}">
                <TabItem.HeaderTemplate>
                    <DataTemplate>
                        <Border>
                            <Border.Style>
                                <Style BasedOn="{StaticResource ErrorBorderStyle}" TargetType="Border">
                                    <Style.Triggers>
                                        <DataTrigger 
                                            Binding="{Binding 
                                                DataContext.Group3ContainsErrors,
                                                RelativeSource={RelativeSource FindAncestor, AncestorType=Window}}" 
                                            Value="True">
                                            <Setter Property="BorderBrush" Value="{StaticResource ErrorBorderErrorColor}"/>
                                        </DataTrigger>
                                        <DataTrigger 
                                            Binding="{Binding 
                                                DataContext.Group3ContainsErrors,
                                                RelativeSource={RelativeSource FindAncestor, AncestorType=Window}}"
                                            Value="False">
                                            <Setter Property="BorderBrush" Value="{StaticResource ErrorBorderDefaultColor}"/>
                                        </DataTrigger>
                                    </Style.Triggers>
                                </Style>
                            </Border.Style>
                            <ContentControl Content="{Binding}"/>
                        </Border>
                    </DataTemplate>
                </TabItem.HeaderTemplate>
                <AdornerDecorator>
                    <Grid VerticalAlignment="Top">
                        <Grid.ColumnDefinitions>
                            <ColumnDefinition/>
                            <ColumnDefinition Width="Auto"/>
                            <ColumnDefinition/>
                        </Grid.ColumnDefinitions>
                        <Grid.RowDefinitions>
                            <RowDefinition Height="Auto"/>
                            <RowDefinition Height="Auto"/>
                            <RowDefinition Height="Auto"/>
                            <RowDefinition Height="Auto"/>
                            <RowDefinition Height="Auto"/>
                            <RowDefinition Height="Auto"/>
                            <RowDefinition Height="Auto"/>
                            <RowDefinition Height="Auto"/>
                            <RowDefinition Height="Auto"/>
                            <RowDefinition Height="Auto"/>
                            <RowDefinition Height="Auto"/>
                        </Grid.RowDefinitions>
                        <!--Section labels-->
                        <Rectangle Grid.Column="0" Grid.Row="0" Grid.ColumnSpan="3"
                                   HorizontalAlignment="Stretch" VerticalAlignment="Top" 
                                   Style="{StaticResource RectangleAsSeparatorStyle}"
                                   Height="{StaticResource BorderThicknessValue}"
                                   Visibility="{Binding 
                                        IsAvailable.AccumulateCycleTime, 
                                        Converter={StaticResource BoolToVisibilityConverter},
                                        ConverterParameter={x:Static Visibility.Collapsed}}"/>
                        <TextBlock Grid.Column="0" Grid.ColumnSpan="3" Grid.Row="1"
                                   Style="{StaticResource ContentFont_TextBlock}"
                                   HorizontalAlignment="Left"
                                   Text="{extensions:Text Key=AcquisitionSettings_AccumulationCycle}"
                                   Visibility="{Binding 
                                        IsAvailable.AccumulateCycleTime, 
                                        Converter={StaticResource BoolToVisibilityConverter},
                                        ConverterParameter={x:Static Visibility.Collapsed}}"/>
                        <Rectangle Grid.Column="0" Grid.Row="2" Grid.ColumnSpan="3"
                                   HorizontalAlignment="Stretch" VerticalAlignment="Bottom" 
                                   Style="{StaticResource RectangleAsSeparatorStyle}"
                                   Height="{StaticResource BorderThicknessValue}"
                                   Visibility="{Binding 
                                        IsAvailable.AccumulateCycleTime, 
                                        Converter={StaticResource BoolToVisibilityConverter},
                                        ConverterParameter={x:Static Visibility.Collapsed}}"/>
                        <Rectangle Grid.Column="0" Grid.Row="5" Grid.ColumnSpan="3"
                                   HorizontalAlignment="Stretch" VerticalAlignment="Top" 
                                   Style="{StaticResource RectangleAsSeparatorStyle}"
                                   Height="{StaticResource BorderThicknessValue}"
                                   Visibility="{Binding 
                                        IsAvailable.KineticCycleBlock, 
                                        Converter={StaticResource BoolToVisibilityConverter},
                                        ConverterParameter={x:Static Visibility.Collapsed}}"/>
                        <TextBlock Grid.Column="0" Grid.ColumnSpan="3" Grid.Row="6"
                                   Style="{StaticResource ContentFont_TextBlock}"
                                   HorizontalAlignment="Left"
                                   Text="{extensions:Text Key=AcquisitionSettings_KineticCycle}" 
                                   Visibility="{Binding 
                                        IsAvailable.KineticCycleBlock, 
                                        Converter={StaticResource BoolToVisibilityConverter},
                                        ConverterParameter={x:Static Visibility.Collapsed}}"/>
                        <Rectangle Grid.Column="0" Grid.Row="7" Grid.ColumnSpan="3"
                                   HorizontalAlignment="Stretch" VerticalAlignment="Bottom" 
                                   Style="{StaticResource RectangleAsSeparatorStyle}"
                                   Height="{StaticResource BorderThicknessValue}"
                                   Visibility="{Binding 
                                        IsAvailable.KineticCycleBlock, 
                                        Converter={StaticResource BoolToVisibilityConverter},
                                        ConverterParameter={x:Static Visibility.Collapsed}}"/>
                        <!--Settings labels-->
                        <TextBlock Grid.Column="0" Grid.Row="3"
                                   Style="{StaticResource ContentFont_TextBlock}"
                                   HorizontalAlignment="Right"
                                   Text="{extensions:Text Key=AcquisitionSettings_CycleTime}"
                                   Visibility="{Binding 
                                        IsAvailable.AccumulateCycleTime, 
                                        Converter={StaticResource BoolToVisibilityConverter},
                                        ConverterParameter={x:Static Visibility.Collapsed}}"/>
                        <TextBlock Grid.Column="0" Grid.Row="4"
                                   Style="{StaticResource ContentFont_TextBlock}"
                                   HorizontalAlignment="Right"
                                   Text="{extensions:Text Key=AcquisitionSettings_CycleNumber}"
                                   Visibility="{Binding 
                                        IsAvailable.AccumulateCycleNumber, 
                                        Converter={StaticResource BoolToVisibilityConverter},
                                        ConverterParameter={x:Static Visibility.Collapsed}}"/>
                        <Rectangle Grid.Column="1" Grid.Row="3" Grid.RowSpan="2"
                                   HorizontalAlignment="Right" VerticalAlignment="Stretch" 
                                   Style="{StaticResource RectangleAsSeparatorStyle}"
                                   Width="{StaticResource BorderThicknessValue}" Margin="4"
                                   Visibility="{Binding 
                                        IsAvailable.AccumulateCycleTime, 
                                        Converter={StaticResource BoolToVisibilityConverter},
                                        ConverterParameter={x:Static Visibility.Collapsed}}"/>
                        <TextBlock Grid.Column="0" Grid.Row="8"
                                   Style="{StaticResource ContentFont_TextBlock}"
                                   HorizontalAlignment="Right"
                                   Text="{extensions:Text Key=AcquisitionSettings_CycleTime}"
                                   Visibility="{Binding 
                                        IsAvailable.KineticCycleTime, 
                                        Converter={StaticResource BoolToVisibilityConverter},
                                        ConverterParameter={x:Static Visibility.Collapsed}}"/>
                        <TextBlock Grid.Column="0" Grid.Row="9"
                                   Style="{StaticResource ContentFont_TextBlock}"
                                   HorizontalAlignment="Right"
                                   Text="{extensions:Text Key=AcquisitionSettings_CycleNumber}"
                                   Visibility="{Binding 
                                        IsAvailable.KineticCycleNumber, 
                                        Converter={StaticResource BoolToVisibilityConverter},
                                        ConverterParameter={x:Static Visibility.Collapsed}}"/>
                        <Rectangle Grid.Column="1" Grid.Row="8" Grid.RowSpan="2"
                                   HorizontalAlignment="Right" VerticalAlignment="Stretch" 
                                   Style="{StaticResource RectangleAsSeparatorStyle}"
                                   Width="{StaticResource BorderThicknessValue}"
                                   Visibility="{Binding 
                                        IsAvailable.KineticCycleBlock, 
                                        Converter={StaticResource BoolToVisibilityConverter},
                                        ConverterParameter={x:Static Visibility.Collapsed}}"/>
                        <!-- Input textboxes -->
                        <TextBox Grid.Column="2" Grid.Row="3" Width="100" HorizontalAlignment="Left"
                                 Style="{StaticResource TextBoxWithErrors}"
                                 Text="{extensions:ValidationBinding AccumulateCycleTime}"
                                 Visibility="{Binding 
                                        IsAvailable.AccumulateCycleTime, 
                                        Converter={StaticResource BoolToVisibilityConverter},
                                        ConverterParameter={x:Static Visibility.Collapsed}}"/>
                        <TextBox Grid.Column="2" Grid.Row="4" Width="100" HorizontalAlignment="Left"
                                 Style="{StaticResource TextBoxWithErrors}"
                                 Text="{extensions:ValidationBinding AccumulateCycleNumber}"
                                 Visibility="{Binding 
                                        IsAvailable.AccumulateCycleNumber, 
                                        Converter={StaticResource BoolToVisibilityConverter},
                                        ConverterParameter={x:Static Visibility.Collapsed}}"/>
                        <TextBox Grid.Column="2" Grid.Row="8" Width="100" HorizontalAlignment="Left"
                                 Style="{StaticResource TextBoxWithErrors}"
                                 Text="{extensions:ValidationBinding KineticCycleTime}"
                                 Visibility="{Binding 
                                        IsAvailable.KineticCycleTime, 
                                        Converter={StaticResource BoolToVisibilityConverter},
                                        ConverterParameter={x:Static Visibility.Collapsed}}"/>
                        <TextBox Grid.Column="2" Grid.Row="9" Width="100" HorizontalAlignment="Left"
                                 Style="{StaticResource TextBoxWithErrors}"
                                 Text="{extensions:ValidationBinding KineticCycleNumber}"
                                 Visibility="{Binding 
                                        IsAvailable.KineticCycleNumber, 
                                        Converter={StaticResource BoolToVisibilityConverter},
                                        ConverterParameter={x:Static Visibility.Collapsed}}"/>

                        <!-- Notifies if no cycles settings are available -->
                        <TextBlock Grid.Column="0" Grid.Row="10" Grid.ColumnSpan="3"
                                   Style="{StaticResource ContentFont_TextBlock}"
                                   HorizontalAlignment="Center"
                                   TextWrapping="Wrap"
                                   Text="{extensions:Text Key=AcquisitionSettings_AcquisitionModeDoesNotSupportCycles}">
                        <TextBlock.Visibility>
                            <MultiBinding Converter="{StaticResource BoolToBoolMultiConverter}" 
                                              ConverterParameter="{StaticResource BoolToVisibilityConverter}">
                                <Binding Path="IsAvailable.KineticCycleBlock" Converter="{StaticResource NotConverter}"/>
                                <Binding Path="IsAvailable.AccumulateCycleTime" Converter="{StaticResource NotConverter}"/>
                            </MultiBinding>
                        </TextBlock.Visibility>
                    </TextBlock>
                </Grid>
<<<<<<< HEAD
            </TabItem>
            <TabItem Header="{loc:Text Key=AcquisitionSettings_Cycles}">
                
            </TabItem>
        </TabControl>
        <!--Save-->
        <Button Grid.Column="0" Grid.Row="1" 
                Style="{StaticResource ResourceKey=BasicButtonStyle}"
                Content="{loc:Text Key=General_Save}"
                Command="{Binding SaveCommand}"/>
        <!--Load-->
        <Button Grid.Column="1" Grid.Row="1"
                Style="{StaticResource ResourceKey=BasicButtonStyle}"
                Content="{loc:Text Key=General_Load}"
                Command="{Binding LoadCommand}"/>
=======
            </AdornerDecorator>
        </TabItem>
    </TabControl>
        <!--Save-->
        <Button Grid.Column="0" Grid.Row="1" 
                Style="{StaticResource ResourceKey=BasicButtonStyle}"
                Content="{extensions:Text Key=General_Save}"
                Command="{Binding SaveButtonCommand}"/>
        <!--Load-->
        <Button Grid.Column="1" Grid.Row="1"
                Style="{StaticResource ResourceKey=BasicButtonStyle}"
                Content="{extensions:Text Key=General_Load}"
                Command="{Binding LoadButtonCommand}"/>
>>>>>>> 753dbd00
        <!--Submit-->
        <Button Grid.Column="0" Grid.Row="2" 
                IsDefault="True"
                Style="{StaticResource ResourceKey=PositiveEffectButtonStyle}"
<<<<<<< HEAD
                Content="{loc:Text Key=General_Submit}"
=======
                Content="{extensions:Text Key=General_Submit}"
>>>>>>> 753dbd00
                Command="{Binding SubmitCommand}"
                CommandParameter="{Binding RelativeSource={RelativeSource Mode=FindAncestor, AncestorType=Window}}"/>
        <!--Cancel-->
        <Button Grid.Column="1" Grid.Row="2"
                IsCancel="True"
                Style="{StaticResource ResourceKey=NegativeEffectButtonStyle}"
<<<<<<< HEAD
                Content="{loc:Text Key=General_Cancel}"
=======
                Content="{extensions:Text Key=General_Cancel}"
>>>>>>> 753dbd00
                Command="{Binding CancelCommand}"
                CommandParameter="{Binding RelativeSource={RelativeSource Mode=FindAncestor, AncestorType=Window}}"/>
    </Grid>
</Window><|MERGE_RESOLUTION|>--- conflicted
+++ resolved
@@ -26,17 +26,11 @@
         xmlns:x="http://schemas.microsoft.com/winfx/2006/xaml"
         xmlns:d="http://schemas.microsoft.com/expression/blend/2008"
         xmlns:mc="http://schemas.openxmlformats.org/markup-compatibility/2006"
-<<<<<<< HEAD
-        xmlns:loc="clr-namespace:DIPOL_UF"
-        mc:Ignorable="d"
-        Title="{loc:Text Key=AcquisitionSettings_WindowName}"  WindowStyle="ToolWindow" 
-=======
         xmlns:behavior="http://schemas.microsoft.com/xaml/behaviors"
         xmlns:extensions="clr-namespace:DIPOL_UF.Extensions"
         xmlns:viewModels="clr-namespace:DIPOL_UF.ViewModels"
         mc:Ignorable="d"
         Title="{extensions:Text Key=AcquisitionSettings_WindowName}"  WindowStyle="ToolWindow" 
->>>>>>> 753dbd00
         Topmost="True" WindowStartupLocation="CenterOwner"
         Height="545" Width="350"
         MinWidth="300" MinHeight="400"
@@ -63,10 +57,6 @@
             <RowDefinition Height="auto"/>
         </Grid.RowDefinitions>
         <TabControl Grid.Row="0" Grid.Column="0" Grid.ColumnSpan="2">
-<<<<<<< HEAD
-            <TabItem Header="{loc:Text Key=AcquisitionSettings_Settings}">
-                <ScrollViewer HorizontalScrollBarVisibility="Disabled" VerticalScrollBarVisibility="Auto">
-=======
             <TabItem Header="{extensions:Text Key=AcquisitionSettings_Settings}">
                 <TabItem.HeaderTemplate>
                     <DataTemplate>
@@ -97,7 +87,6 @@
                 </TabItem.HeaderTemplate>
                 <AdornerDecorator>
                     <ScrollViewer HorizontalScrollBarVisibility="Disabled" VerticalScrollBarVisibility="Auto">
->>>>>>> 753dbd00
                     <Grid>
                         <Grid.ColumnDefinitions>
                             <ColumnDefinition Width="auto"/>
@@ -349,58 +338,6 @@
                                         </DataTrigger>
                                     </Style.Triggers>
                                 </Style>
-<<<<<<< HEAD
-                            </ComboBox.Style>
-                            <ComboBox.IsEnabled>
-                                <MultiBinding Converter="{StaticResource ResourceKey=BoolToBoolMultiConverter}">
-                                    <Binding Path="SupportedSettings[TriggerMode]" Mode="OneTime"/>
-                                    <Binding Path="AllowedSettings[TriggerMode]" 
-                                             Mode="OneWay" UpdateSourceTrigger="PropertyChanged"/>
-                                </MultiBinding>
-                            </ComboBox.IsEnabled>
-                        </ComboBox>
-                        <!--EMCCD gain-->
-                        <TextBox Grid.Row="11" Grid.Column="1"
-                                 Text="{Binding 
-                                    EMCCDGainValueText,
-                                    Mode=TwoWay,
-                                    UpdateSourceTrigger=LostFocus,
-                                    ValidatesOnNotifyDataErrors=True}">
-                            <TextBox.Style>
-                                <Style BasedOn="{StaticResource ResourceKey=TextBoxStyle}" 
-                                       TargetType="TextBox">
-                                    <Style.Triggers>
-                                            <DataTrigger 
-                                                Binding="{Binding
-                                                    HasErrorsOfProperties[EMCCDGainValueText],
-                                                    Mode=OneWay,
-                                                    UpdateSourceTrigger=PropertyChanged}"
-                                                Value="true">
-                                                <Setter 
-                                                    Property="ToolTip"
-                                                    Value="{Binding 
-                                                        LatestErrors[EMCCDGainValueText], 
-                                                        Mode=OneWay,
-                                                        UpdateSourceTrigger=PropertyChanged}"/>
-                                            </DataTrigger>
-                                    </Style.Triggers>
-                                </Style>
-                            </TextBox.Style>
-                            <TextBox.IsEnabled>
-                                <MultiBinding Converter="{StaticResource ResourceKey=BoolToBoolMultiConverter}">
-                                    <Binding Path="SupportedSettings[EMCCDGain]" Mode="OneTime"/>
-                                    <Binding Path="AllowedSettings[EMCCDGain]" 
-                                             Mode="OneWay" UpdateSourceTrigger="PropertyChanged"/>
-                                </MultiBinding>
-                            </TextBox.IsEnabled>
-                        </TextBox>
-
-                    </Grid>
-                </ScrollViewer>
-            </TabItem>
-            <TabItem Header="{loc:Text Key=AcquisitionSettings_ImageSize}">
-                <Grid>
-=======
                             </Border.Style>
                             <ContentControl Content="{Binding}"/>
                         </Border>
@@ -408,7 +345,6 @@
                 </TabItem.HeaderTemplate>
                 <AdornerDecorator>
                     <Grid>
->>>>>>> 753dbd00
                     <Grid.ColumnDefinitions>
                         <ColumnDefinition Width="2*"/>
                         <ColumnDefinition Width="4*"/>
@@ -676,23 +612,6 @@
                         </TextBlock.Visibility>
                     </TextBlock>
                 </Grid>
-<<<<<<< HEAD
-            </TabItem>
-            <TabItem Header="{loc:Text Key=AcquisitionSettings_Cycles}">
-                
-            </TabItem>
-        </TabControl>
-        <!--Save-->
-        <Button Grid.Column="0" Grid.Row="1" 
-                Style="{StaticResource ResourceKey=BasicButtonStyle}"
-                Content="{loc:Text Key=General_Save}"
-                Command="{Binding SaveCommand}"/>
-        <!--Load-->
-        <Button Grid.Column="1" Grid.Row="1"
-                Style="{StaticResource ResourceKey=BasicButtonStyle}"
-                Content="{loc:Text Key=General_Load}"
-                Command="{Binding LoadCommand}"/>
-=======
             </AdornerDecorator>
         </TabItem>
     </TabControl>
@@ -706,27 +625,18 @@
                 Style="{StaticResource ResourceKey=BasicButtonStyle}"
                 Content="{extensions:Text Key=General_Load}"
                 Command="{Binding LoadButtonCommand}"/>
->>>>>>> 753dbd00
         <!--Submit-->
         <Button Grid.Column="0" Grid.Row="2" 
                 IsDefault="True"
                 Style="{StaticResource ResourceKey=PositiveEffectButtonStyle}"
-<<<<<<< HEAD
-                Content="{loc:Text Key=General_Submit}"
-=======
                 Content="{extensions:Text Key=General_Submit}"
->>>>>>> 753dbd00
                 Command="{Binding SubmitCommand}"
                 CommandParameter="{Binding RelativeSource={RelativeSource Mode=FindAncestor, AncestorType=Window}}"/>
         <!--Cancel-->
         <Button Grid.Column="1" Grid.Row="2"
                 IsCancel="True"
                 Style="{StaticResource ResourceKey=NegativeEffectButtonStyle}"
-<<<<<<< HEAD
-                Content="{loc:Text Key=General_Cancel}"
-=======
                 Content="{extensions:Text Key=General_Cancel}"
->>>>>>> 753dbd00
                 Command="{Binding CancelCommand}"
                 CommandParameter="{Binding RelativeSource={RelativeSource Mode=FindAncestor, AncestorType=Window}}"/>
     </Grid>
