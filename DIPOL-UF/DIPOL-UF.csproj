﻿<?xml version="1.0" encoding="utf-8"?>
<Project ToolsVersion="15.0" xmlns="http://schemas.microsoft.com/developer/msbuild/2003">
  <Import Project="$(MSBuildExtensionsPath)\$(MSBuildToolsVersion)\Microsoft.Common.props" Condition="Exists('$(MSBuildExtensionsPath)\$(MSBuildToolsVersion)\Microsoft.Common.props')" />
  <PropertyGroup>
    <LangVersion>8.0</LangVersion>
    <Configuration Condition=" '$(Configuration)' == '' ">Debug</Configuration>
    <Platform Condition=" '$(Platform)' == '' ">AnyCPU</Platform>
    <ProjectGuid>{EDB4E90E-B8FA-4A97-B684-8ED430F2A1F7}</ProjectGuid>
    <OutputType>WinExe</OutputType>
    <RootNamespace>DIPOL_UF</RootNamespace>
    <AssemblyName>DIPOL-UF</AssemblyName>
    <TargetFrameworkVersion>v4.8</TargetFrameworkVersion>
    <FileAlignment>512</FileAlignment>
    <ProjectTypeGuids>{60dc8134-eba5-43b8-bcc9-bb4bc16c2548};{FAE04EC0-301F-11D3-BF4B-00C04F79EFBC}</ProjectTypeGuids>
    <WarningLevel>4</WarningLevel>
    <AutoGenerateBindingRedirects>true</AutoGenerateBindingRedirects>
    <TargetFrameworkProfile />
    <IsWebBootstrapper>false</IsWebBootstrapper>
    <NuGetPackageImportStamp>
    </NuGetPackageImportStamp>
    <PublishUrl>publish\</PublishUrl>
    <Install>true</Install>
    <InstallFrom>Disk</InstallFrom>
    <UpdateEnabled>false</UpdateEnabled>
    <UpdateMode>Foreground</UpdateMode>
    <UpdateInterval>7</UpdateInterval>
    <UpdateIntervalUnits>Days</UpdateIntervalUnits>
    <UpdatePeriodically>false</UpdatePeriodically>
    <UpdateRequired>false</UpdateRequired>
    <MapFileExtensions>true</MapFileExtensions>
    <ApplicationRevision>0</ApplicationRevision>
    <ApplicationVersion>1.0.0.%2a</ApplicationVersion>
    <UseApplicationTrust>false</UseApplicationTrust>
    <BootstrapperEnabled>true</BootstrapperEnabled>
  </PropertyGroup>
  <PropertyGroup>
    <StartupObject>DIPOL_UF.DipolUfApp</StartupObject>
  </PropertyGroup>
  <PropertyGroup Condition="'$(Configuration)|$(Platform)' == 'Debug|x64'">
    <DebugSymbols>true</DebugSymbols>
    <OutputPath>bin\x64\Debug\</OutputPath>
    <DefineConstants>DEBUG;TRACE</DefineConstants>
    <DebugType>full</DebugType>
    <PlatformTarget>x64</PlatformTarget>
    <ErrorReport>prompt</ErrorReport>
    <CodeAnalysisRuleSet>MinimumRecommendedRules.ruleset</CodeAnalysisRuleSet>
    <Prefer32Bit>true</Prefer32Bit>
    <DocumentationFile>
    </DocumentationFile>
<<<<<<< HEAD
    <LangVersion>8.0</LangVersion>
=======
    <LangVersion>8</LangVersion>
>>>>>>> 6b054e82
  </PropertyGroup>
  <PropertyGroup Condition="'$(Configuration)|$(Platform)' == 'Release|x64'">
    <OutputPath>bin\x64\Release\</OutputPath>
    <DefineConstants>TRACE</DefineConstants>
    <Optimize>true</Optimize>
    <DebugType>pdbonly</DebugType>
    <PlatformTarget>x64</PlatformTarget>
    <ErrorReport>prompt</ErrorReport>
    <CodeAnalysisRuleSet>MinimumRecommendedRules.ruleset</CodeAnalysisRuleSet>
    <Prefer32Bit>true</Prefer32Bit>
    <LangVersion>8</LangVersion>
  </PropertyGroup>
  <PropertyGroup Condition="'$(Configuration)|$(Platform)' == 'Debug|x86'">
    <DebugSymbols>true</DebugSymbols>
    <OutputPath>bin\x86\Debug\</OutputPath>
    <DefineConstants>DEBUG;TRACE</DefineConstants>
    <DebugType>full</DebugType>
    <PlatformTarget>x86</PlatformTarget>
    <LangVersion>8</LangVersion>
    <ErrorReport>prompt</ErrorReport>
    <CodeAnalysisRuleSet>MinimumRecommendedRules.ruleset</CodeAnalysisRuleSet>
    <Prefer32Bit>true</Prefer32Bit>
  </PropertyGroup>
  <PropertyGroup Condition="'$(Configuration)|$(Platform)' == 'Release|x86'">
    <OutputPath>bin\x86\Release\</OutputPath>
    <DefineConstants>TRACE</DefineConstants>
    <Optimize>true</Optimize>
    <DebugType>pdbonly</DebugType>
    <PlatformTarget>x86</PlatformTarget>
    <ErrorReport>prompt</ErrorReport>
    <CodeAnalysisRuleSet>MinimumRecommendedRules.ruleset</CodeAnalysisRuleSet>
    <Prefer32Bit>true</Prefer32Bit>
    <LangVersion>8</LangVersion>
  </PropertyGroup>
  <PropertyGroup>
    <ApplicationIcon>Dipol Logo.ico</ApplicationIcon>
  </PropertyGroup>
  <ItemGroup>
    <Reference Include="System" />
    <Reference Include="System.Collections.Immutable">
      <HintPath>..\packages\System.Collections.Immutable.1.5.0\lib\netstandard2.0\System.Collections.Immutable.dll</HintPath>
    </Reference>
    <Reference Include="System.Data" />
    <Reference Include="System.Drawing" />
    <Reference Include="System.Numerics" />
    <Reference Include="System.Runtime.Serialization" />
    <Reference Include="System.ServiceModel" />
    <Reference Include="System" />
    <Reference Include="System.Data" />
    <Reference Include="System.ServiceModel" />
    <Reference Include="System.Windows" />
    <Reference Include="System.Windows.Forms" />
    <Reference Include="System.Xml" />
    <Reference Include="System.Core" />
    <Reference Include="System.Xml.Linq" />
    <Reference Include="System.Net.Http" />
    <Reference Include="System.Xaml">
      <RequiredTargetFramework>4.0</RequiredTargetFramework>
    </Reference>
    <Reference Include="WindowsBase" />
    <Reference Include="PresentationCore" />
    <Reference Include="PresentationFramework" />
  </ItemGroup>
  <ItemGroup>
    <Compile Include="Controls\CameraTab.xaml.cs">
      <DependentUpon>CameraTab.xaml</DependentUpon>
    </Compile>
    <Compile Include="Controls\DipolImagePresenter.xaml.cs">
      <DependentUpon>DipolImagePresenter.xaml</DependentUpon>
    </Compile>
    <Compile Include="Converters\BoolToBoolMultiValueConverter.cs" />
    <Compile Include="Converters\BoolToVisibilityValueConverter.cs" />
    <Compile Include="Converters\CombineMultiValueConverter.cs" />
    <Compile Include="Converters\CompareToValueConverter.cs" />
    <Compile Include="Converters\ConverterImplementations.cs" />
    <Compile Include="Converters\DebugConverter.cs" />
    <Compile Include="Converters\DefaultValueConverter.cs" />
    <Compile Include="Converters\GeometryRulesToStreamGeometryValueConverter.cs" />
    <Compile Include="Converters\CameraKeyToStringValueConverter.cs" />
    <Compile Include="Converters\CameraToStringAliasValueConverter.cs" />
    <Compile Include="Converters\EnumToDescriptionValueConverter.cs" />
    <Compile Include="Converters\MarginModifierValueConverter.cs" />
    <Compile Include="Converters\NotValueConverter.cs" />
    <Compile Include="Converters\SingleDoubleToStringValueConverter.cs" />
    <Compile Include="Converters\TemperatureStatusToBrushValueConverter.cs" />
    <Compile Include="Converters\TemperatureToBrushValueConverter.cs" />
    <Compile Include="Converters\TextAsConverter.cs" />
    <Compile Include="Converters\ValidationErrorsToStringValueConverter.cs" />
    <Compile Include="Converters\ValueTupleToValueValueConverter.cs" />
    <Compile Include="Converters\TypeValueConverter.cs" />
    <Compile Include="DebugTracer.cs" />
    <Compile Include="Enums\CycleType.cs" />
    <Compile Include="Enums\InstrumentRegime.cs" />
    <Compile Include="EqualityComparer.cs" />
    <Compile Include="Extensions\EventToCommandAction.cs" />
    <Compile Include="Extensions\FileDialogAction.cs" />
    <Compile Include="Extensions\ShowViewAction.cs" />
    <Compile Include="Extensions\ValidationAdorner.cs" />
    <Compile Include="Extensions\ValidationBinding.cs" />
    <Compile Include="FileDialogDescriptor.cs" />
    <Compile Include="GeometryDescriptor.cs" />
    <Compile Include="Helper.cs" />
    <Compile Include="Injector.cs" />
    <Compile Include="Jobs\JobManager.CameraAction.cs" />
    <Compile Include="Jobs\JobManager.DelayAction.cs" />
    <Compile Include="Jobs\JobManager.Job.cs" />
    <Compile Include="Jobs\JobManager.JobAction.cs" />
    <Compile Include="Jobs\JobManager.cs" />
    <Compile Include="Jobs\JobManager.MotorAction.cs" />
    <Compile Include="Jobs\JobManager.RepeatAction.cs" />
    <Compile Include="Jobs\JobManager.SettingsAction.cs" />
    <Compile Include="Jobs\JobManager.ShutterAction.cs" />
    <Compile Include="Jobs\SharedSettingsContainer.cs" />
    <Compile Include="Jobs\Target.cs" />
    <Compile Include="Jobs\Target1.cs" />
    <Compile Include="MappedNameAttribute.cs" />
    <Compile Include="Models\AvailableCamerasModel.cs" />
    <Compile Include="Models\CameraTab.cs" />
    <Compile Include="Models\DescendantProvider.cs" />
    <Compile Include="Models\DipolImagePresenter.cs" />
    <Compile Include="Models\DipolMainWindow.cs" />
    <Compile Include="PropagatingEventArgs.cs" />
    <Compile Include="ReactiveWrapper.cs" />
    <Compile Include="UnderlyingCameraSettingsAttribute.cs" />
    <Compile Include="ViewModels\CameraTabViewModel.cs" />
    <Compile Include="ViewModels\DescendantProxy.cs" />
    <Compile Include="DialogRequestedEventArgs.cs" />
    <Compile Include="ViewModels\JobSettingsViewModel1.cs" />
    <Compile Include="ViewModels\JobSettingsViewModel.cs" />
    <Compile Include="ViewModels\ReactiveViewModelBase.cs" />
    <Compile Include="ViewModels\MenuItemViewModel.cs" />
    <Compile Include="Models\ProgressBar.cs" />
    <Compile Include="Properties\Localization.Designer.cs">
      <AutoGen>True</AutoGen>
      <DesignTime>True</DesignTime>
      <DependentUpon>Localization.resx</DependentUpon>
    </Compile>
    <Compile Include="Properties\Localization.ru-RU.Designer.cs">
      <AutoGen>True</AutoGen>
      <DesignTime>True</DesignTime>
      <DependentUpon>Localization.ru-RU.resx</DependentUpon>
    </Compile>
    <Compile Include="ReactiveObjectEx.cs" />
    <Compile Include="Extensions\TextExtension.cs" />
    <Compile Include="UiSettingsProvider.cs" />
    <Compile Include="Validators\Validate.cs" />
    <Compile Include="ViewModels\AcquisitionSettingsViewModel.cs" />
    <Compile Include="ViewModels\AvailableCamerasViewModel.cs" />
    <Compile Include="ViewModels\CameraPropertiesViewModel.cs" />
    <Compile Include="ViewModels\MainWindowTreeItemViewModel.cs" />
    <Compile Include="ViewModels\DipolImagePresenterViewModel.cs" />
    <Compile Include="ViewModels\DipolMainWindowViewModel.cs" />
    <Compile Include="ViewModels\MainWindowTreeViewModel.cs" />
    <Compile Include="ViewModels\ProgressBarViewModel.cs" />
    <Compile Include="ViewModels\ReactiveViewModel.cs" />
    <Compile Include="Views\JobSerttingsView1.xaml.cs">
      <DependentUpon>JobSerttingsView1.xaml</DependentUpon>
    </Compile>
    <Compile Include="Views\JobSerttingsView.xaml.cs">
      <DependentUpon>JobSerttingsView.xaml</DependentUpon>
    </Compile>
    <Compile Include="Views\AcquisitionSettingsView.xaml.cs">
      <DependentUpon>AcquisitionSettingsView.xaml</DependentUpon>
    </Compile>
    <Compile Include="Views\AvailableCamerasView.xaml.cs">
      <DependentUpon>AvailableCamerasView.xaml</DependentUpon>
    </Compile>
    <Compile Include="Views\CameraPropertiesView.xaml.cs">
      <DependentUpon>CameraPropertiesView.xaml</DependentUpon>
    </Compile>
    <Compile Include="Views\ProgressWindow.xaml.cs">
      <DependentUpon>ProgressWindow.xaml</DependentUpon>
    </Compile>
    <Page Include="App.xaml">
      <Generator>MSBuild:Compile</Generator>
      <SubType>Designer</SubType>
    </Page>
    <Page Include="Controls\CameraTab.xaml">
      <SubType>Designer</SubType>
      <Generator>MSBuild:Compile</Generator>
    </Page>
    <Page Include="Controls\DipolImagePresenter.xaml">
      <SubType>Designer</SubType>
      <Generator>MSBuild:Compile</Generator>
    </Page>
    <Page Include="Resources\ControlTemplates.xaml">
      <SubType>Designer</SubType>
      <Generator>MSBuild:Compile</Generator>
    </Page>
    <Page Include="Resources\DataProviders.xaml">
      <SubType>Designer</SubType>
      <Generator>MSBuild:Compile</Generator>
    </Page>
    <Page Include="Resources\ItemTemplates.xaml">
      <SubType>Designer</SubType>
      <Generator>MSBuild:Compile</Generator>
    </Page>
    <Page Include="Resources\Palette.xaml">
      <SubType>Designer</SubType>
      <Generator>MSBuild:Compile</Generator>
    </Page>
    <Page Include="Resources\StaticConverters.xaml">
      <SubType>Designer</SubType>
      <Generator>MSBuild:Compile</Generator>
    </Page>
    <Page Include="Views\JobSerttingsView1.xaml">
      <Generator>MSBuild:Compile</Generator>
      <SubType>Designer</SubType>
    </Page>
    <Page Include="Views\JobSerttingsView.xaml">
      <Generator>MSBuild:Compile</Generator>
      <SubType>Designer</SubType>
    </Page>
    <Page Include="Views\AcquisitionSettingsView.xaml">
      <SubType>Designer</SubType>
      <Generator>MSBuild:Compile</Generator>
    </Page>
    <Page Include="Views\AvailableCamerasView.xaml">
      <SubType>Designer</SubType>
      <Generator>MSBuild:Compile</Generator>
    </Page>
    <Page Include="Views\CameraPropertiesView.xaml">
      <SubType>Designer</SubType>
      <Generator>MSBuild:Compile</Generator>
    </Page>
    <Page Include="Views\DipolMainWindow.xaml">
      <Generator>MSBuild:Compile</Generator>
      <SubType>Designer</SubType>
    </Page>
    <Compile Include="App.xaml.cs">
      <DependentUpon>App.xaml</DependentUpon>
      <SubType>Code</SubType>
    </Compile>
    <Compile Include="DipolUfApp.cs" />
    <Compile Include="Views\DipolMainWindow.xaml.cs">
      <DependentUpon>DipolMainWindow.xaml</DependentUpon>
      <SubType>Code</SubType>
    </Compile>
    <Page Include="Resources\Styles.xaml">
      <SubType>Designer</SubType>
      <Generator>MSBuild:Compile</Generator>
    </Page>
    <Page Include="Views\ProgressWindow.xaml">
      <SubType>Designer</SubType>
      <Generator>MSBuild:Compile</Generator>
    </Page>
  </ItemGroup>
  <ItemGroup>
    <Compile Include="Properties\AssemblyInfo.cs">
      <SubType>Code</SubType>
    </Compile>
    <Compile Include="Properties\Settings.Designer.cs">
      <AutoGen>True</AutoGen>
      <DependentUpon>Settings.settings</DependentUpon>
      <DesignTimeSharedInput>True</DesignTimeSharedInput>
    </Compile>
    <None Include="photometry.job">
      <CopyToOutputDirectory>PreserveNewest</CopyToOutputDirectory>
    </None>
    <None Include="photometry.dark">
      <CopyToOutputDirectory>PreserveNewest</CopyToOutputDirectory>
    </None>
    <None Include="photometry.bias">
      <CopyToOutputDirectory>PreserveNewest</CopyToOutputDirectory>
    </None>
    <None Include="polarimetery.bias">
      <CopyToOutputDirectory>PreserveNewest</CopyToOutputDirectory>
    </None>
    <None Include="polarimetery.dark">
      <CopyToOutputDirectory>PreserveNewest</CopyToOutputDirectory>
    </None>
    <None Include="polarimetry.job">
      <CopyToOutputDirectory>PreserveNewest</CopyToOutputDirectory>
    </None>
    <None Include="sample_star.json">
      <CopyToOutputDirectory>Always</CopyToOutputDirectory>
    </None>
    <None Include="user-allowed-setts.json">
      <CopyToOutputDirectory>Always</CopyToOutputDirectory>
    </None>
    <None Include="Properties\Settings.settings">
      <Generator>SettingsSingleFileGenerator</Generator>
      <LastGenOutput>Settings.Designer.cs</LastGenOutput>
    </None>
    <None Include="config.json">
      <CopyToOutputDirectory>Always</CopyToOutputDirectory>
    </None>
    <None Include="ui-config.json">
      <CopyToOutputDirectory>Always</CopyToOutputDirectory>
    </None>
  </ItemGroup>
  <ItemGroup>
    <None Include="App.config" />
  </ItemGroup>
  <ItemGroup>
    <ProjectReference Include="..\ANDOR-CS\ANDOR-CS.csproj">
      <Project>{d1e8b17d-4c59-42dd-87bd-f111df8e631d}</Project>
      <Name>ANDOR-CS</Name>
    </ProjectReference>
    <ProjectReference Include="..\DIPOL-Remote\DIPOL-Remote.csproj">
      <Project>{355d3461-6989-4022-9fde-b2bea3581590}</Project>
      <Name>DIPOL-Remote</Name>
    </ProjectReference>
    <ProjectReference Include="..\DipolImage\DipolImage.csproj">
      <Project>{eb0aee44-586a-4d15-8d4a-b4f1db8502e6}</Project>
      <Name>DipolImage</Name>
    </ProjectReference>
    <ProjectReference Include="..\FITS-CS\FITS-CS.csproj">
      <Project>{89516F86-17D4-4ED3-89F2-D20DF612C7DE}</Project>
      <Name>FITS-CS</Name>
    </ProjectReference>
    <ProjectReference Include="..\Serializers\Serializers.csproj">
      <Project>{0ffbf38f-e75e-46c9-ad9c-78926e7dac89}</Project>
      <Name>Serializers</Name>
    </ProjectReference>
    <ProjectReference Include="..\SettingsManager\SettingsManager.csproj">
      <Project>{f9a3b5ae-04c0-43cc-a0b7-7e03924b6698}</Project>
      <Name>SettingsManager</Name>
    </ProjectReference>
    <ProjectReference Include="..\StepMotor\StepMotor.csproj">
      <Project>{27a3f774-a7b6-43d9-baba-29a36aa0bfe1}</Project>
      <Name>StepMotor</Name>
    </ProjectReference>
  </ItemGroup>
  <ItemGroup>
    <PackageReference Include="DynamicData">
      <Version>6.14.10</Version>
    </PackageReference>
    <PackageReference Include="Expression.Blend.Sdk">
      <Version>1.0.2</Version>
    </PackageReference>
    <PackageReference Include="Fody">
      <Version>6.1.1</Version>
      <IncludeAssets>runtime; build; native; contentfiles; analyzers; buildtransitive</IncludeAssets>
      <PrivateAssets>all</PrivateAssets>
    </PackageReference>
    <PackageReference Include="MathNet.Numerics">
      <Version>4.9.0</Version>
    </PackageReference>
    <PackageReference Include="Microsoft.Xaml.Behaviors.Wpf">
      <Version>1.1.19</Version>
    </PackageReference>
    <PackageReference Include="Newtonsoft.Json">
      <Version>12.0.3</Version>
    </PackageReference>
    <PackageReference Include="ReactiveUI">
      <Version>11.3.1</Version>
    </PackageReference>
    <PackageReference Include="ReactiveUI.Fody">
      <Version>11.3.1</Version>
    </PackageReference>
    <PackageReference Include="ReactiveUI.WPF">
      <Version>11.3.1</Version>
    </PackageReference>
    <PackageReference Include="Splat">
      <Version>9.4.1</Version>
    </PackageReference>
    <PackageReference Include="System.Buffers">
      <Version>4.5.1</Version>
    </PackageReference>
    <PackageReference Include="System.Collections.Immutable">
      <Version>1.7.0</Version>
    </PackageReference>
    <PackageReference Include="System.ComponentModel.Annotations">
      <Version>4.7.0</Version>
    </PackageReference>
    <PackageReference Include="System.Drawing.Primitives">
      <Version>4.3.0</Version>
    </PackageReference>
    <PackageReference Include="System.Memory">
      <Version>4.5.4</Version>
    </PackageReference>
    <PackageReference Include="System.Numerics.Vectors">
      <Version>4.5.0</Version>
    </PackageReference>
    <PackageReference Include="System.ObjectModel">
      <Version>4.3.0</Version>
    </PackageReference>
    <PackageReference Include="System.Reactive">
      <Version>4.4.1</Version>
    </PackageReference>
    <PackageReference Include="System.Reactive.Compatibility">
      <Version>4.4.1</Version>
    </PackageReference>
    <PackageReference Include="System.Reactive.Core">
      <Version>4.4.1</Version>
    </PackageReference>
    <PackageReference Include="System.Reactive.Experimental">
      <Version>4.4.1</Version>
    </PackageReference>
    <PackageReference Include="System.Reactive.Interfaces">
      <Version>4.4.1</Version>
    </PackageReference>
    <PackageReference Include="System.Reactive.Linq">
      <Version>4.4.1</Version>
    </PackageReference>
    <PackageReference Include="System.Reactive.PlatformServices">
      <Version>4.4.1</Version>
    </PackageReference>
    <PackageReference Include="System.Reactive.Providers">
      <Version>4.4.1</Version>
    </PackageReference>
    <PackageReference Include="System.Reactive.Runtime.Remoting">
      <Version>4.4.1</Version>
    </PackageReference>
    <PackageReference Include="System.Reactive.Windows.Forms">
      <Version>4.4.1</Version>
    </PackageReference>
    <PackageReference Include="System.Reactive.Windows.Threading">
      <Version>4.4.1</Version>
    </PackageReference>
    <PackageReference Include="System.Reflection.Extensions">
      <Version>4.3.0</Version>
    </PackageReference>
    <PackageReference Include="System.Runtime.CompilerServices.Unsafe">
      <Version>4.7.1</Version>
    </PackageReference>
    <PackageReference Include="System.Threading.Tasks.Extensions">
      <Version>4.6.0-preview.18571.3</Version>
    </PackageReference>
    <PackageReference Include="System.ValueTuple">
      <Version>4.5.0</Version>
    </PackageReference>
  </ItemGroup>
  <ItemGroup>
    <BootstrapperPackage Include="Microsoft.Net.Framework.3.5.SP1">
      <Visible>False</Visible>
      <ProductName>.NET Framework 3.5 SP1</ProductName>
      <Install>false</Install>
    </BootstrapperPackage>
  </ItemGroup>
  <ItemGroup>
    <EmbeddedResource Include="Properties\Localization.resx">
      <Generator>PublicResXFileCodeGenerator</Generator>
      <LastGenOutput>Localization.Designer.cs</LastGenOutput>
    </EmbeddedResource>
    <EmbeddedResource Include="Properties\Localization.ru-RU.resx">
      <Generator>PublicResXFileCodeGenerator</Generator>
      <LastGenOutput>Localization.ru-RU.Designer.cs</LastGenOutput>
    </EmbeddedResource>
  </ItemGroup>
  <ItemGroup>
    <Resource Include="Dipol Logo.ico" />
  </ItemGroup>
  <ItemGroup />
  <ItemGroup>
    <Resource Include="Temp\View.txt" />
  </ItemGroup>
  <Import Project="$(MSBuildToolsPath)\Microsoft.CSharp.targets" />
  <Target Name="AfterBuild">
    <Copy Condition="'$(Platform)' == 'x86'" SourceFiles="..\atmcd32d.dll" DestinationFolder="$(OutputPath)" />
    <Copy Condition="'$(Platform)' == 'x64'" SourceFiles="..\atmcd64d.dll" DestinationFolder="$(OutputPath)" />
  </Target>
</Project><|MERGE_RESOLUTION|>--- conflicted
+++ resolved
@@ -47,11 +47,7 @@
     <Prefer32Bit>true</Prefer32Bit>
     <DocumentationFile>
     </DocumentationFile>
-<<<<<<< HEAD
-    <LangVersion>8.0</LangVersion>
-=======
     <LangVersion>8</LangVersion>
->>>>>>> 6b054e82
   </PropertyGroup>
   <PropertyGroup Condition="'$(Configuration)|$(Platform)' == 'Release|x64'">
     <OutputPath>bin\x64\Release\</OutputPath>
