﻿<?xml version="1.0" encoding="utf-8"?>
<Project ToolsVersion="15.0" xmlns="http://schemas.microsoft.com/developer/msbuild/2003">
  <Import Project="$(MSBuildExtensionsPath)\$(MSBuildToolsVersion)\Microsoft.Common.props" Condition="Exists('$(MSBuildExtensionsPath)\$(MSBuildToolsVersion)\Microsoft.Common.props')" />
  <PropertyGroup>
    <Configuration Condition=" '$(Configuration)' == '' ">Debug</Configuration>
    <Platform Condition=" '$(Platform)' == '' ">AnyCPU</Platform>
    <ProjectGuid>{EDB4E90E-B8FA-4A97-B684-8ED430F2A1F7}</ProjectGuid>
    <OutputType>WinExe</OutputType>
    <RootNamespace>DIPOL_UF</RootNamespace>
    <AssemblyName>DIPOL-UF</AssemblyName>
    <TargetFrameworkVersion>v4.7.2</TargetFrameworkVersion>
    <FileAlignment>512</FileAlignment>
    <ProjectTypeGuids>{60dc8134-eba5-43b8-bcc9-bb4bc16c2548};{FAE04EC0-301F-11D3-BF4B-00C04F79EFBC}</ProjectTypeGuids>
    <WarningLevel>4</WarningLevel>
    <AutoGenerateBindingRedirects>true</AutoGenerateBindingRedirects>
    <TargetFrameworkProfile />
    <IsWebBootstrapper>false</IsWebBootstrapper>
    <NuGetPackageImportStamp>
    </NuGetPackageImportStamp>
    <PublishUrl>publish\</PublishUrl>
    <Install>true</Install>
    <InstallFrom>Disk</InstallFrom>
    <UpdateEnabled>false</UpdateEnabled>
    <UpdateMode>Foreground</UpdateMode>
    <UpdateInterval>7</UpdateInterval>
    <UpdateIntervalUnits>Days</UpdateIntervalUnits>
    <UpdatePeriodically>false</UpdatePeriodically>
    <UpdateRequired>false</UpdateRequired>
    <MapFileExtensions>true</MapFileExtensions>
    <ApplicationRevision>0</ApplicationRevision>
    <ApplicationVersion>1.0.0.%2a</ApplicationVersion>
    <UseApplicationTrust>false</UseApplicationTrust>
    <BootstrapperEnabled>true</BootstrapperEnabled>
  </PropertyGroup>
  <PropertyGroup>
    <StartupObject>DIPOL_UF.DipolUfApp</StartupObject>
  </PropertyGroup>
  <PropertyGroup Condition="'$(Configuration)|$(Platform)' == 'Debug|x64'">
    <DebugSymbols>true</DebugSymbols>
    <OutputPath>bin\x64\Debug\</OutputPath>
    <DefineConstants>DEBUG;TRACE</DefineConstants>
    <DebugType>full</DebugType>
    <PlatformTarget>x64</PlatformTarget>
    <ErrorReport>prompt</ErrorReport>
    <CodeAnalysisRuleSet>MinimumRecommendedRules.ruleset</CodeAnalysisRuleSet>
    <Prefer32Bit>true</Prefer32Bit>
    <DocumentationFile>
    </DocumentationFile>
    <LangVersion>7.2</LangVersion>
  </PropertyGroup>
  <PropertyGroup Condition="'$(Configuration)|$(Platform)' == 'Release|x64'">
    <OutputPath>bin\x64\Release\</OutputPath>
    <DefineConstants>TRACE</DefineConstants>
    <Optimize>true</Optimize>
    <DebugType>pdbonly</DebugType>
    <PlatformTarget>x64</PlatformTarget>
    <ErrorReport>prompt</ErrorReport>
    <CodeAnalysisRuleSet>MinimumRecommendedRules.ruleset</CodeAnalysisRuleSet>
    <Prefer32Bit>true</Prefer32Bit>
    <LangVersion>latest</LangVersion>
  </PropertyGroup>
  <PropertyGroup Condition="'$(Configuration)|$(Platform)' == 'Debug|x86'">
    <DebugSymbols>true</DebugSymbols>
    <OutputPath>bin\x86\Debug\</OutputPath>
    <DefineConstants>DEBUG;TRACE</DefineConstants>
    <DebugType>full</DebugType>
    <PlatformTarget>x86</PlatformTarget>
<<<<<<< HEAD
    <LangVersion>7.2</LangVersion>
=======
    <LangVersion>latest</LangVersion>
>>>>>>> 798ef417
    <ErrorReport>prompt</ErrorReport>
    <CodeAnalysisRuleSet>MinimumRecommendedRules.ruleset</CodeAnalysisRuleSet>
    <Prefer32Bit>true</Prefer32Bit>
  </PropertyGroup>
  <PropertyGroup Condition="'$(Configuration)|$(Platform)' == 'Release|x86'">
    <OutputPath>bin\x86\Release\</OutputPath>
    <DefineConstants>TRACE</DefineConstants>
    <Optimize>true</Optimize>
    <DebugType>pdbonly</DebugType>
    <PlatformTarget>x86</PlatformTarget>
    <ErrorReport>prompt</ErrorReport>
    <CodeAnalysisRuleSet>MinimumRecommendedRules.ruleset</CodeAnalysisRuleSet>
    <Prefer32Bit>true</Prefer32Bit>
    <LangVersion>latest</LangVersion>
<<<<<<< HEAD
  </PropertyGroup>
  <ItemGroup>
    <Reference Include="Microsoft.Build" />
    <Reference Include="Newtonsoft.Json, Version=11.0.0.0, Culture=neutral, PublicKeyToken=30ad4fe6b2a6aeed, processorArchitecture=MSIL">
      <HintPath>..\packages\Newtonsoft.Json.11.0.2\lib\net45\Newtonsoft.Json.dll</HintPath>
    </Reference>
=======
  </PropertyGroup>
  <PropertyGroup>
    <ApplicationIcon>Dipol Logo.ico</ApplicationIcon>
  </PropertyGroup>
  <ItemGroup>
>>>>>>> 798ef417
    <Reference Include="System" />
    <Reference Include="System.Data" />
    <Reference Include="System.Drawing" />
    <Reference Include="System.Numerics" />
    <Reference Include="System.Runtime.Serialization" />
    <Reference Include="System.ServiceModel" />
    <Reference Include="System" />
    <Reference Include="System.Data" />
    <Reference Include="System.ServiceModel" />
    <Reference Include="System.Windows" />
    <Reference Include="System.Windows.Forms" />
    <Reference Include="System.Xml" />
    <Reference Include="System.Core" />
    <Reference Include="System.Xml.Linq" />
    <Reference Include="System.Net.Http" />
    <Reference Include="System.Xaml">
      <RequiredTargetFramework>4.0</RequiredTargetFramework>
    </Reference>
    <Reference Include="WindowsBase" />
    <Reference Include="PresentationCore" />
    <Reference Include="PresentationFramework" />
  </ItemGroup>
  <ItemGroup>
    <Compile Include="Controls\CameraTab.xaml.cs">
      <DependentUpon>CameraTab.xaml</DependentUpon>
    </Compile>
    <Compile Include="Controls\DipolImagePresenter.xaml.cs">
      <DependentUpon>DipolImagePresenter.xaml</DependentUpon>
    </Compile>
    <Compile Include="Converters\BoolToBoolMultiValueConverter.cs" />
    <Compile Include="Converters\BoolToVisibilityValueConverter.cs" />
<<<<<<< HEAD
    <Compile Include="Converters\DebugConverter.cs" />
    <Compile Include="Converters\DefaultValueConverter.cs" />
    <Compile Include="Converters\GeometryRulesToStreamGeometryValueConverter.cs" />
    <Compile Include="Converters\CameraKeyToDictionaryValueMultiValueConverter.cs" />
=======
    <Compile Include="Converters\CombineMultiValueConverter.cs" />
    <Compile Include="Converters\CompareToValueConverter.cs" />
    <Compile Include="Converters\ConverterImplementations.cs" />
    <Compile Include="Converters\DebugConverter.cs" />
    <Compile Include="Converters\DefaultValueConverter.cs" />
    <Compile Include="Converters\GeometryRulesToStreamGeometryValueConverter.cs" />
>>>>>>> 798ef417
    <Compile Include="Converters\CameraKeyToStringValueConverter.cs" />
    <Compile Include="Converters\CameraToStringAliasValueConverter.cs" />
    <Compile Include="Converters\EnumToDescriptionValueConverter.cs" />
    <Compile Include="Converters\MarginModifierValueConverter.cs" />
<<<<<<< HEAD
=======
    <Compile Include="Converters\NotValueConverter.cs" />
>>>>>>> 798ef417
    <Compile Include="Converters\SingleDoubleToStringValueConverter.cs" />
    <Compile Include="Converters\TemperatureStatusToBrushValueConverter.cs" />
    <Compile Include="Converters\TemperatureToBrushValueConverter.cs" />
    <Compile Include="Converters\TextAsConverter.cs" />
    <Compile Include="Converters\ValidationErrorsToStringValueConverter.cs" />
    <Compile Include="Converters\ValueTupleToValueValueConverter.cs" />
    <Compile Include="Converters\TypeValueConverter.cs" />
<<<<<<< HEAD
    <Compile Include="DebuggingTests.cs" />
    <Compile Include="DebugTracer.cs" />
    <Compile Include="DebugWindow.xaml.cs">
      <DependentUpon>DebugWindow.xaml</DependentUpon>
    </Compile>
    <Compile Include="Enums\ControlStateEnum.cs" />
=======
    <Compile Include="DebugTracer.cs" />
    <Compile Include="Enums\InstrumentRegime.cs" />
    <Compile Include="EqualityComparer.cs" />
    <Compile Include="Extensions\EventToCommandAction.cs" />
    <Compile Include="Extensions\FileDialogAction.cs" />
    <Compile Include="Extensions\ShowViewAction.cs" />
    <Compile Include="Extensions\ValidationAdorner.cs" />
    <Compile Include="Extensions\ValidationBinding.cs" />
    <Compile Include="FileDialogDescriptor.cs" />
>>>>>>> 798ef417
    <Compile Include="GeometryDescriptor.cs" />
    <Compile Include="Helper.cs" />
    <Compile Include="Jobs\JobManager.CameraAction.cs" />
    <Compile Include="Jobs\JobManager.DelayAction.cs" />
    <Compile Include="Jobs\JobManager.Job.cs" />
    <Compile Include="Jobs\JobManager.JobAction.cs" />
    <Compile Include="Jobs\JobManager.cs" />
    <Compile Include="Jobs\JobManager.MotorAction.cs" />
    <Compile Include="Jobs\JobManager.RepeatAction.cs" />
    <Compile Include="Jobs\JobManager.SettingsAction.cs" />
    <Compile Include="Jobs\JobManager.ShutterAction.cs" />
    <Compile Include="Jobs\Target.cs" />
    <Compile Include="MappedNameAttribute.cs" />
    <Compile Include="Models\AvailableCamerasModel.cs" />
<<<<<<< HEAD
    <Compile Include="Models\ConnectedCamera.cs" />
    <Compile Include="Models\ConnectedCamerasTreeModel.cs" />
=======
    <Compile Include="Models\CameraTab.cs" />
    <Compile Include="Models\DescendantProvider.cs" />
>>>>>>> 798ef417
    <Compile Include="Models\DipolImagePresenter.cs" />
    <Compile Include="Models\DipolMainWindow.cs" />
    <Compile Include="PropagatingEventArgs.cs" />
    <Compile Include="ReactiveWrapper.cs" />
    <Compile Include="UnderlyingCameraSettingsAttribute.cs" />
    <Compile Include="ViewModels\CameraTabViewModel.cs" />
    <Compile Include="ViewModels\DescendantProxy.cs" />
    <Compile Include="DialogRequestedEventArgs.cs" />
    <Compile Include="ViewModels\JobSettingsViewModel.cs" />
    <Compile Include="ViewModels\ReactiveViewModelBase.cs" />
    <Compile Include="ViewModels\MenuItemViewModel.cs" />
    <Compile Include="Models\ProgressBar.cs" />
<<<<<<< HEAD
    <Compile Include="Commands\WindowDragCommandProvider.cs" />
    <Compile Include="ObservableConcurrentDictionary.cs" />
    <Compile Include="ObservableObject.cs" />
=======
>>>>>>> 798ef417
    <Compile Include="Properties\Localization.Designer.cs">
      <AutoGen>True</AutoGen>
      <DesignTime>True</DesignTime>
      <DependentUpon>Localization.resx</DependentUpon>
    </Compile>
    <Compile Include="Properties\Localization.ru-RU.Designer.cs">
      <AutoGen>True</AutoGen>
      <DesignTime>True</DesignTime>
      <DependentUpon>Localization.ru-RU.resx</DependentUpon>
    </Compile>
<<<<<<< HEAD
    <Compile Include="SettingsManager.cs" />
    <Compile Include="TextExtension.cs" />
    <Compile Include="ValidationErrorInstance.cs" />
    <Compile Include="ViewModels\AcquisitionSettingsViewModel.cs" />
    <Compile Include="ViewModels\AvailableCamerasViewModel.cs" />
    <Compile Include="ViewModels\CameraPropertiesViewModel.cs" />
    <Compile Include="ViewModels\ConnectedCameraTreeItemViewModel.cs" />
    <Compile Include="ViewModels\ConnectedCameraViewModel.cs" />
=======
    <Compile Include="ReactiveObjectEx.cs" />
    <Compile Include="Extensions\TextExtension.cs" />
    <Compile Include="UiSettingsProvider.cs" />
    <Compile Include="Validators\Validate.cs" />
    <Compile Include="ViewModels\AcquisitionSettingsViewModel.cs" />
    <Compile Include="ViewModels\AvailableCamerasViewModel.cs" />
    <Compile Include="ViewModels\CameraPropertiesViewModel.cs" />
    <Compile Include="ViewModels\MainWindowTreeItemViewModel.cs" />
>>>>>>> 798ef417
    <Compile Include="ViewModels\DipolImagePresenterViewModel.cs" />
    <Compile Include="ViewModels\DipolMainWindowViewModel.cs" />
    <Compile Include="ViewModels\MainWindowTreeViewModel.cs" />
    <Compile Include="ViewModels\ProgressBarViewModel.cs" />
    <Compile Include="ViewModels\ReactiveViewModel.cs" />
    <Compile Include="Views\JobSerttingsView.xaml.cs">
      <DependentUpon>JobSerttingsView.xaml</DependentUpon>
    </Compile>
    <Compile Include="Views\AcquisitionSettingsView.xaml.cs">
      <DependentUpon>AcquisitionSettingsView.xaml</DependentUpon>
    </Compile>
    <Compile Include="Views\AvailableCamerasView.xaml.cs">
      <DependentUpon>AvailableCamerasView.xaml</DependentUpon>
    </Compile>
    <Compile Include="Views\CameraPropertiesView.xaml.cs">
      <DependentUpon>CameraPropertiesView.xaml</DependentUpon>
    </Compile>
    <Compile Include="Views\ProgressWindow.xaml.cs">
      <DependentUpon>ProgressWindow.xaml</DependentUpon>
    </Compile>
    <Page Include="App.xaml">
      <Generator>MSBuild:Compile</Generator>
      <SubType>Designer</SubType>
    </Page>
    <Page Include="Controls\CameraTab.xaml">
      <SubType>Designer</SubType>
      <Generator>MSBuild:Compile</Generator>
    </Page>
    <Page Include="Controls\DipolImagePresenter.xaml">
      <SubType>Designer</SubType>
      <Generator>MSBuild:Compile</Generator>
    </Page>
<<<<<<< HEAD
    <Page Include="DebugWindow.xaml">
      <Generator>MSBuild:Compile</Generator>
      <SubType>Designer</SubType>
    </Page>
=======
>>>>>>> 798ef417
    <Page Include="Resources\ControlTemplates.xaml">
      <SubType>Designer</SubType>
      <Generator>MSBuild:Compile</Generator>
    </Page>
    <Page Include="Resources\DataProviders.xaml">
      <SubType>Designer</SubType>
      <Generator>MSBuild:Compile</Generator>
    </Page>
    <Page Include="Resources\ItemTemplates.xaml">
      <SubType>Designer</SubType>
      <Generator>MSBuild:Compile</Generator>
    </Page>
    <Page Include="Resources\Palette.xaml">
      <SubType>Designer</SubType>
      <Generator>MSBuild:Compile</Generator>
    </Page>
    <Page Include="Resources\StaticConverters.xaml">
      <SubType>Designer</SubType>
      <Generator>MSBuild:Compile</Generator>
    </Page>
    <Page Include="Views\JobSerttingsView.xaml">
      <Generator>MSBuild:Compile</Generator>
      <SubType>Designer</SubType>
    </Page>
    <Page Include="Views\AcquisitionSettingsView.xaml">
      <SubType>Designer</SubType>
      <Generator>MSBuild:Compile</Generator>
    </Page>
    <Page Include="Views\AvailableCamerasView.xaml">
      <SubType>Designer</SubType>
      <Generator>MSBuild:Compile</Generator>
    </Page>
    <Page Include="Views\CameraPropertiesView.xaml">
      <SubType>Designer</SubType>
      <Generator>MSBuild:Compile</Generator>
    </Page>
    <Page Include="Views\DipolMainWindow.xaml">
      <Generator>MSBuild:Compile</Generator>
      <SubType>Designer</SubType>
    </Page>
    <Compile Include="App.xaml.cs">
      <DependentUpon>App.xaml</DependentUpon>
      <SubType>Code</SubType>
    </Compile>
    <Compile Include="DipolUfApp.cs" />
    <Compile Include="Views\DipolMainWindow.xaml.cs">
      <DependentUpon>DipolMainWindow.xaml</DependentUpon>
      <SubType>Code</SubType>
    </Compile>
    <Page Include="Resources\Styles.xaml">
      <SubType>Designer</SubType>
      <Generator>MSBuild:Compile</Generator>
    </Page>
    <Page Include="Views\ProgressWindow.xaml">
      <SubType>Designer</SubType>
      <Generator>MSBuild:Compile</Generator>
    </Page>
  </ItemGroup>
  <ItemGroup>
    <Compile Include="Properties\AssemblyInfo.cs">
      <SubType>Code</SubType>
    </Compile>
    <Compile Include="Properties\Settings.Designer.cs">
      <AutoGen>True</AutoGen>
      <DependentUpon>Settings.settings</DependentUpon>
      <DesignTimeSharedInput>True</DesignTimeSharedInput>
    </Compile>
<<<<<<< HEAD
    <None Include="packages.config" />
=======
    <None Include="sample_star.json">
      <CopyToOutputDirectory>Always</CopyToOutputDirectory>
    </None>
    <None Include="polarimetry_job.json">
      <CopyToOutputDirectory>Always</CopyToOutputDirectory>
    </None>
    <None Include="user-allowed-setts.json">
      <CopyToOutputDirectory>Always</CopyToOutputDirectory>
    </None>
>>>>>>> 798ef417
    <None Include="Properties\Settings.settings">
      <Generator>SettingsSingleFileGenerator</Generator>
      <LastGenOutput>Settings.Designer.cs</LastGenOutput>
    </None>
    <None Include="config.json">
      <CopyToOutputDirectory>Always</CopyToOutputDirectory>
    </None>
    <None Include="ui-config.json">
      <CopyToOutputDirectory>Always</CopyToOutputDirectory>
    </None>
  </ItemGroup>
  <ItemGroup>
    <None Include="App.config" />
  </ItemGroup>
  <ItemGroup>
    <ProjectReference Include="..\ANDOR-CS\ANDOR-CS.csproj">
      <Project>{d1e8b17d-4c59-42dd-87bd-f111df8e631d}</Project>
      <Name>ANDOR-CS</Name>
    </ProjectReference>
    <ProjectReference Include="..\DIPOL-Remote\DIPOL-Remote.csproj">
      <Project>{355d3461-6989-4022-9fde-b2bea3581590}</Project>
      <Name>DIPOL-Remote</Name>
    </ProjectReference>
    <ProjectReference Include="..\DipolImage\DipolImage.csproj">
      <Project>{eb0aee44-586a-4d15-8d4a-b4f1db8502e6}</Project>
      <Name>DipolImage</Name>
    </ProjectReference>
<<<<<<< HEAD
  </ItemGroup>
  <ItemGroup />
=======
    <ProjectReference Include="..\FITS-CS\FITS-CS.csproj">
      <Project>{89516F86-17D4-4ED3-89F2-D20DF612C7DE}</Project>
      <Name>FITS-CS</Name>
    </ProjectReference>
    <ProjectReference Include="..\Serializers\Serializers.csproj">
      <Project>{0ffbf38f-e75e-46c9-ad9c-78926e7dac89}</Project>
      <Name>Serializers</Name>
    </ProjectReference>
    <ProjectReference Include="..\SettingsManager\SettingsManager.csproj">
      <Project>{f9a3b5ae-04c0-43cc-a0b7-7e03924b6698}</Project>
      <Name>SettingsManager</Name>
    </ProjectReference>
    <ProjectReference Include="..\StepMotor\StepMotor.csproj">
      <Project>{27a3f774-a7b6-43d9-baba-29a36aa0bfe1}</Project>
      <Name>StepMotor</Name>
    </ProjectReference>
  </ItemGroup>
  <ItemGroup>
    <PackageReference Include="DynamicData">
      <Version>6.7.1.2534</Version>
    </PackageReference>
    <PackageReference Include="Expression.Blend.Sdk">
      <Version>1.0.2</Version>
    </PackageReference>
    <PackageReference Include="Fody">
      <Version>4.0.0-beta.2</Version>
      <IncludeAssets>runtime; build; native; contentfiles; analyzers; buildtransitive</IncludeAssets>
      <PrivateAssets>all</PrivateAssets>
    </PackageReference>
    <PackageReference Include="MathNet.Numerics">
      <Version>4.7.0</Version>
    </PackageReference>
    <PackageReference Include="Microsoft.Xaml.Behaviors.Wpf">
      <Version>1.0.1</Version>
    </PackageReference>
    <PackageReference Include="Newtonsoft.Json">
      <Version>12.0.1</Version>
    </PackageReference>
    <PackageReference Include="ReactiveUI">
      <Version>10.0.0-preview.3</Version>
    </PackageReference>
    <PackageReference Include="ReactiveUI.Fody">
      <Version>10.0.0-preview.3</Version>
    </PackageReference>
    <PackageReference Include="ReactiveUI.WPF">
      <Version>10.0.0-preview.3</Version>
    </PackageReference>
    <PackageReference Include="Splat">
      <Version>6.1.7</Version>
    </PackageReference>
    <PackageReference Include="System.Buffers">
      <Version>4.5.0</Version>
    </PackageReference>
    <PackageReference Include="System.ComponentModel.Annotations">
      <Version>4.6.0-preview.19073.11</Version>
    </PackageReference>
    <PackageReference Include="System.Drawing.Primitives">
      <Version>4.3.0</Version>
    </PackageReference>
    <PackageReference Include="System.Memory">
      <Version>4.5.2</Version>
    </PackageReference>
    <PackageReference Include="System.Numerics.Vectors">
      <Version>4.4.0</Version>
    </PackageReference>
    <PackageReference Include="System.ObjectModel">
      <Version>4.3.0</Version>
    </PackageReference>
    <PackageReference Include="System.Reactive">
      <Version>4.2.0-preview.102</Version>
    </PackageReference>
    <PackageReference Include="System.Reactive.Compatibility">
      <Version>4.2.0-preview.63</Version>
    </PackageReference>
    <PackageReference Include="System.Reactive.Core">
      <Version>4.2.0-preview.63</Version>
    </PackageReference>
    <PackageReference Include="System.Reactive.Experimental">
      <Version>4.2.0-preview.63</Version>
    </PackageReference>
    <PackageReference Include="System.Reactive.Interfaces">
      <Version>4.2.0-preview.63</Version>
    </PackageReference>
    <PackageReference Include="System.Reactive.Linq">
      <Version>4.2.0-preview.63</Version>
    </PackageReference>
    <PackageReference Include="System.Reactive.PlatformServices">
      <Version>4.2.0-preview.63</Version>
    </PackageReference>
    <PackageReference Include="System.Reactive.Providers">
      <Version>4.2.0-preview.63</Version>
    </PackageReference>
    <PackageReference Include="System.Reactive.Runtime.Remoting">
      <Version>4.2.0-preview.63</Version>
    </PackageReference>
    <PackageReference Include="System.Reactive.Windows.Forms">
      <Version>4.2.0-preview.63</Version>
    </PackageReference>
    <PackageReference Include="System.Reactive.Windows.Threading">
      <Version>4.2.0-preview.63</Version>
    </PackageReference>
    <PackageReference Include="System.Reflection.Extensions">
      <Version>4.3.0</Version>
    </PackageReference>
    <PackageReference Include="System.Runtime.CompilerServices.Unsafe">
      <Version>4.5.2</Version>
    </PackageReference>
    <PackageReference Include="System.Threading.Tasks.Extensions">
      <Version>4.6.0-preview.18571.3</Version>
    </PackageReference>
    <PackageReference Include="System.ValueTuple">
      <Version>4.5.0</Version>
    </PackageReference>
  </ItemGroup>
>>>>>>> 798ef417
  <ItemGroup>
    <BootstrapperPackage Include="Microsoft.Net.Framework.3.5.SP1">
      <Visible>False</Visible>
      <ProductName>.NET Framework 3.5 SP1</ProductName>
      <Install>false</Install>
    </BootstrapperPackage>
  </ItemGroup>
  <ItemGroup>
    <EmbeddedResource Include="Properties\Localization.resx">
      <Generator>PublicResXFileCodeGenerator</Generator>
      <LastGenOutput>Localization.Designer.cs</LastGenOutput>
    </EmbeddedResource>
    <EmbeddedResource Include="Properties\Localization.ru-RU.resx">
      <Generator>PublicResXFileCodeGenerator</Generator>
      <LastGenOutput>Localization.ru-RU.Designer.cs</LastGenOutput>
    </EmbeddedResource>
  </ItemGroup>
<<<<<<< HEAD
=======
  <ItemGroup>
    <Resource Include="Dipol Logo.ico" />
  </ItemGroup>
>>>>>>> 798ef417
  <Import Project="$(MSBuildToolsPath)\Microsoft.CSharp.targets" />
  <Target Name="AfterBuild">
    <Copy Condition="'$(Platform)' == 'x86'" SourceFiles="..\atmcd32d.dll" DestinationFolder="$(OutputPath)" />
    <Copy Condition="'$(Platform)' == 'x64'" SourceFiles="..\atmcd64d.dll" DestinationFolder="$(OutputPath)" />
  </Target>
</Project><|MERGE_RESOLUTION|>--- conflicted
+++ resolved
@@ -65,11 +65,7 @@
     <DefineConstants>DEBUG;TRACE</DefineConstants>
     <DebugType>full</DebugType>
     <PlatformTarget>x86</PlatformTarget>
-<<<<<<< HEAD
-    <LangVersion>7.2</LangVersion>
-=======
     <LangVersion>latest</LangVersion>
->>>>>>> 798ef417
     <ErrorReport>prompt</ErrorReport>
     <CodeAnalysisRuleSet>MinimumRecommendedRules.ruleset</CodeAnalysisRuleSet>
     <Prefer32Bit>true</Prefer32Bit>
@@ -84,20 +80,11 @@
     <CodeAnalysisRuleSet>MinimumRecommendedRules.ruleset</CodeAnalysisRuleSet>
     <Prefer32Bit>true</Prefer32Bit>
     <LangVersion>latest</LangVersion>
-<<<<<<< HEAD
-  </PropertyGroup>
-  <ItemGroup>
-    <Reference Include="Microsoft.Build" />
-    <Reference Include="Newtonsoft.Json, Version=11.0.0.0, Culture=neutral, PublicKeyToken=30ad4fe6b2a6aeed, processorArchitecture=MSIL">
-      <HintPath>..\packages\Newtonsoft.Json.11.0.2\lib\net45\Newtonsoft.Json.dll</HintPath>
-    </Reference>
-=======
   </PropertyGroup>
   <PropertyGroup>
     <ApplicationIcon>Dipol Logo.ico</ApplicationIcon>
   </PropertyGroup>
   <ItemGroup>
->>>>>>> 798ef417
     <Reference Include="System" />
     <Reference Include="System.Data" />
     <Reference Include="System.Drawing" />
@@ -129,27 +116,17 @@
     </Compile>
     <Compile Include="Converters\BoolToBoolMultiValueConverter.cs" />
     <Compile Include="Converters\BoolToVisibilityValueConverter.cs" />
-<<<<<<< HEAD
-    <Compile Include="Converters\DebugConverter.cs" />
-    <Compile Include="Converters\DefaultValueConverter.cs" />
-    <Compile Include="Converters\GeometryRulesToStreamGeometryValueConverter.cs" />
-    <Compile Include="Converters\CameraKeyToDictionaryValueMultiValueConverter.cs" />
-=======
     <Compile Include="Converters\CombineMultiValueConverter.cs" />
     <Compile Include="Converters\CompareToValueConverter.cs" />
     <Compile Include="Converters\ConverterImplementations.cs" />
     <Compile Include="Converters\DebugConverter.cs" />
     <Compile Include="Converters\DefaultValueConverter.cs" />
     <Compile Include="Converters\GeometryRulesToStreamGeometryValueConverter.cs" />
->>>>>>> 798ef417
     <Compile Include="Converters\CameraKeyToStringValueConverter.cs" />
     <Compile Include="Converters\CameraToStringAliasValueConverter.cs" />
     <Compile Include="Converters\EnumToDescriptionValueConverter.cs" />
     <Compile Include="Converters\MarginModifierValueConverter.cs" />
-<<<<<<< HEAD
-=======
     <Compile Include="Converters\NotValueConverter.cs" />
->>>>>>> 798ef417
     <Compile Include="Converters\SingleDoubleToStringValueConverter.cs" />
     <Compile Include="Converters\TemperatureStatusToBrushValueConverter.cs" />
     <Compile Include="Converters\TemperatureToBrushValueConverter.cs" />
@@ -157,14 +134,6 @@
     <Compile Include="Converters\ValidationErrorsToStringValueConverter.cs" />
     <Compile Include="Converters\ValueTupleToValueValueConverter.cs" />
     <Compile Include="Converters\TypeValueConverter.cs" />
-<<<<<<< HEAD
-    <Compile Include="DebuggingTests.cs" />
-    <Compile Include="DebugTracer.cs" />
-    <Compile Include="DebugWindow.xaml.cs">
-      <DependentUpon>DebugWindow.xaml</DependentUpon>
-    </Compile>
-    <Compile Include="Enums\ControlStateEnum.cs" />
-=======
     <Compile Include="DebugTracer.cs" />
     <Compile Include="Enums\InstrumentRegime.cs" />
     <Compile Include="EqualityComparer.cs" />
@@ -174,7 +143,6 @@
     <Compile Include="Extensions\ValidationAdorner.cs" />
     <Compile Include="Extensions\ValidationBinding.cs" />
     <Compile Include="FileDialogDescriptor.cs" />
->>>>>>> 798ef417
     <Compile Include="GeometryDescriptor.cs" />
     <Compile Include="Helper.cs" />
     <Compile Include="Jobs\JobManager.CameraAction.cs" />
@@ -189,13 +157,8 @@
     <Compile Include="Jobs\Target.cs" />
     <Compile Include="MappedNameAttribute.cs" />
     <Compile Include="Models\AvailableCamerasModel.cs" />
-<<<<<<< HEAD
-    <Compile Include="Models\ConnectedCamera.cs" />
-    <Compile Include="Models\ConnectedCamerasTreeModel.cs" />
-=======
     <Compile Include="Models\CameraTab.cs" />
     <Compile Include="Models\DescendantProvider.cs" />
->>>>>>> 798ef417
     <Compile Include="Models\DipolImagePresenter.cs" />
     <Compile Include="Models\DipolMainWindow.cs" />
     <Compile Include="PropagatingEventArgs.cs" />
@@ -208,12 +171,6 @@
     <Compile Include="ViewModels\ReactiveViewModelBase.cs" />
     <Compile Include="ViewModels\MenuItemViewModel.cs" />
     <Compile Include="Models\ProgressBar.cs" />
-<<<<<<< HEAD
-    <Compile Include="Commands\WindowDragCommandProvider.cs" />
-    <Compile Include="ObservableConcurrentDictionary.cs" />
-    <Compile Include="ObservableObject.cs" />
-=======
->>>>>>> 798ef417
     <Compile Include="Properties\Localization.Designer.cs">
       <AutoGen>True</AutoGen>
       <DesignTime>True</DesignTime>
@@ -224,16 +181,6 @@
       <DesignTime>True</DesignTime>
       <DependentUpon>Localization.ru-RU.resx</DependentUpon>
     </Compile>
-<<<<<<< HEAD
-    <Compile Include="SettingsManager.cs" />
-    <Compile Include="TextExtension.cs" />
-    <Compile Include="ValidationErrorInstance.cs" />
-    <Compile Include="ViewModels\AcquisitionSettingsViewModel.cs" />
-    <Compile Include="ViewModels\AvailableCamerasViewModel.cs" />
-    <Compile Include="ViewModels\CameraPropertiesViewModel.cs" />
-    <Compile Include="ViewModels\ConnectedCameraTreeItemViewModel.cs" />
-    <Compile Include="ViewModels\ConnectedCameraViewModel.cs" />
-=======
     <Compile Include="ReactiveObjectEx.cs" />
     <Compile Include="Extensions\TextExtension.cs" />
     <Compile Include="UiSettingsProvider.cs" />
@@ -242,7 +189,6 @@
     <Compile Include="ViewModels\AvailableCamerasViewModel.cs" />
     <Compile Include="ViewModels\CameraPropertiesViewModel.cs" />
     <Compile Include="ViewModels\MainWindowTreeItemViewModel.cs" />
->>>>>>> 798ef417
     <Compile Include="ViewModels\DipolImagePresenterViewModel.cs" />
     <Compile Include="ViewModels\DipolMainWindowViewModel.cs" />
     <Compile Include="ViewModels\MainWindowTreeViewModel.cs" />
@@ -275,13 +221,6 @@
       <SubType>Designer</SubType>
       <Generator>MSBuild:Compile</Generator>
     </Page>
-<<<<<<< HEAD
-    <Page Include="DebugWindow.xaml">
-      <Generator>MSBuild:Compile</Generator>
-      <SubType>Designer</SubType>
-    </Page>
-=======
->>>>>>> 798ef417
     <Page Include="Resources\ControlTemplates.xaml">
       <SubType>Designer</SubType>
       <Generator>MSBuild:Compile</Generator>
@@ -349,9 +288,6 @@
       <DependentUpon>Settings.settings</DependentUpon>
       <DesignTimeSharedInput>True</DesignTimeSharedInput>
     </Compile>
-<<<<<<< HEAD
-    <None Include="packages.config" />
-=======
     <None Include="sample_star.json">
       <CopyToOutputDirectory>Always</CopyToOutputDirectory>
     </None>
@@ -361,7 +297,6 @@
     <None Include="user-allowed-setts.json">
       <CopyToOutputDirectory>Always</CopyToOutputDirectory>
     </None>
->>>>>>> 798ef417
     <None Include="Properties\Settings.settings">
       <Generator>SettingsSingleFileGenerator</Generator>
       <LastGenOutput>Settings.Designer.cs</LastGenOutput>
@@ -389,10 +324,6 @@
       <Project>{eb0aee44-586a-4d15-8d4a-b4f1db8502e6}</Project>
       <Name>DipolImage</Name>
     </ProjectReference>
-<<<<<<< HEAD
-  </ItemGroup>
-  <ItemGroup />
-=======
     <ProjectReference Include="..\FITS-CS\FITS-CS.csproj">
       <Project>{89516F86-17D4-4ED3-89F2-D20DF612C7DE}</Project>
       <Name>FITS-CS</Name>
@@ -507,7 +438,6 @@
       <Version>4.5.0</Version>
     </PackageReference>
   </ItemGroup>
->>>>>>> 798ef417
   <ItemGroup>
     <BootstrapperPackage Include="Microsoft.Net.Framework.3.5.SP1">
       <Visible>False</Visible>
@@ -525,12 +455,9 @@
       <LastGenOutput>Localization.ru-RU.Designer.cs</LastGenOutput>
     </EmbeddedResource>
   </ItemGroup>
-<<<<<<< HEAD
-=======
   <ItemGroup>
     <Resource Include="Dipol Logo.ico" />
   </ItemGroup>
->>>>>>> 798ef417
   <Import Project="$(MSBuildToolsPath)\Microsoft.CSharp.targets" />
   <Target Name="AfterBuild">
     <Copy Condition="'$(Platform)' == 'x86'" SourceFiles="..\atmcd32d.dll" DestinationFolder="$(OutputPath)" />
