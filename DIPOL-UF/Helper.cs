--- conflicted
+++ resolved
@@ -96,25 +96,10 @@
 
         public static void ExecuteOnUi(Action action)
         {
-<<<<<<< HEAD
-            if (!Application.Current?.Dispatcher?.IsAvailable() ?? true ||
-                Thread.CurrentThread == Application.Current?.Dispatcher?.Thread)
-=======
             if (UiDispatcher.CheckAccess())
->>>>>>> 798ef417
                 action();
             else
                 UiDispatcher.Invoke(action);
-        }
-        public static T ExecuteOnUI<T>(Func<T> action)
-        {
-            if (!Application.Current?.Dispatcher?.IsAvailable() ?? true)
-                throw new InvalidOperationException("Application and/or Dispatcher are unavailable. Cannot execute code on UI thread");
-
-            if (Thread.CurrentThread == Application.Current.Dispatcher.Thread)
-                return action();
-            else
-                return Application.Current.Dispatcher.Invoke(action);
         }
 
         public static T ExecuteOnUi<T>(Func<T> action)
@@ -465,14 +450,6 @@
             return @this.Subscribe(Updater);
         }
 
-<<<<<<< HEAD
-        public static double Clamp(this double val, double min, double max)
-        {
-            var result = val >= min ? val : min;
-            result = result <= max ? result : max;
-            return result;
-        }
-=======
         public static void GracefullyLoad<T>(this IObservableCollection<T> @this, 
             IEnumerable<T> newItems)
         {
@@ -526,7 +503,6 @@
             return @this;
         }
 
->>>>>>> 798ef417
     }
 #endif
 }